--- conflicted
+++ resolved
@@ -113,12 +113,6 @@
 
             publish_bucket = datasets_json_util.find_s3_bucket(datasets_json_dict, dataset_type)
             publish_region = datasets_json_util.find_region(datasets_json_dict, dataset_type)
-<<<<<<< HEAD
-=======
-
-            #l2_hls_publish_s3_url = datasets_json_util.find_s3_url(datasets_json_dict, dataset_type)
-            #l2_hls_publish_s3_url_parts = PurePath(l2_hls_publish_s3_url).parts
->>>>>>> 96142eff
 
             dataset_met_json["input_granule_id"] = str(PurePath(product_metadata["id"]))  # strip band from ID to get granule ID
             dataset_met_json["product_urls"] = [
@@ -127,20 +121,8 @@
                 f'/products/{file["id"]}/{file["FileName"]}'
                 for file in dataset_met_json["Files"]]
             dataset_met_json["product_s3_paths"] = [f's3://{publish_bucket}/products/{file["id"]}/{file["FileName"]}'
-<<<<<<< HEAD
-                                                for file in dataset_met_json["Files"]]
-
-=======
                 for file in dataset_met_json["Files"]]
 
-            product_dir_path = PurePath(product_dir)
-            #with open(product_dir_path / f"{product_dir_path.name}.catalog.json") as fp:
-            #    dataset_catalog_dict = json.load(fp)
-            #    dataset_met_json["pge_version"] = dataset_catalog_dict["PGE_Version"]
-            #    dataset_met_json["sas_version"] = dataset_catalog_dict["SAS_Version"]
-
-        dataset_met_json["pge_version"] = job_json_util.get_pge_container_image_version(job_json_dict)
->>>>>>> 96142eff
         dataset_met_json["pcm_version"] = job_json_util.get_pcm_version(job_json_dict)
 
         with open(PurePath(product_dir, f"{dataset_id}.catalog.json")) as fp:
