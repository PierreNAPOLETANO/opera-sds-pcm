from datetime import datetime
from pathlib import Path

from hysds_commons.elasticsearch_utils import ElasticsearchUtility

ES_INDEX = "hls_catalog"


class HLSProductCatalog(ElasticsearchUtility):
    """
    Class to track products downloaded by daac_data_subscriber.py

    https://github.com/hysds/hysds_commons/blob/develop/hysds_commons/elasticsearch_utils.py
    ElasticsearchUtility methods
        index_document
        get_by_id
        query
        search
        get_count
        delete_by_id
        update_document
    """

    def create_index(self, index=ES_INDEX, delete_old_index=False):
        if delete_old_index is True:
            self.es.indices.delete(index=index, ignore=404)
            if self.logger:
                self.logger.info("Deleted old index: {}".format(index))

        self.es.indices.create(body={"settings": {"index": {"sort.field": "creation_timestamp", "sort.order": "asc"}},
                                     "mappings": {
                                         "properties": {
                                             "granule_id": {"type": "keyword"},
                                             "s3_url": {"type": "keyword"},
                                             "https_url": {"type": "keyword"},
                                             "creation_timestamp": {"type": "date"},
                                             "download_datetime": {"type": "date"},
                                             "downloaded": {"type": "boolean"}}}},
                               index=ES_INDEX)
        if self.logger:
            self.logger.info("Successfully created index: {}".format(ES_INDEX))

    def delete_index(self):
        self.es.indices.delete(index=ES_INDEX, ignore=404)
        if self.logger:
            self.logger.info("Successfully deleted index: {}".format(ES_INDEX))

    def get_all_undownloaded(self, start_dt: datetime, end_dt: datetime, use_temporal: bool):
        undownloaded = self._query_undownloaded(start_dt, end_dt, use_temporal)
<<<<<<< HEAD
        return [{"s3_url": result['_source'].get('s3_url'), "https_url": result['_source'].get('https_url')}
                for result in (undownloaded or [])]
=======
        return [
            {
                "s3_url": result['_source']['s3_url'],
                "https_url": result['_source']['https_url']
            } for result in (undownloaded or [])
        ]
>>>>>>> 96142eff

    def process_url(
            self,
            url: str,
            granule_id: str,
            job_id: str,
            query_dt: datetime,
            temporal_extent_beginning_dt: datetime,
            revision_date_dt: datetime
    ):
        filename = Path(url).name
        result = self._query_existence(filename)
        doc = {
            "id": filename,
            "granule_id": granule_id,
            "creation_timestamp": datetime.now(),
            "query_job_id": job_id,
            "query_datetime": query_dt,
            "temporal_extent_beginning_datetime": temporal_extent_beginning_dt,
            "revision_date": revision_date_dt
        }

        if "https://" in url:
            doc["https_url"] = url
        elif "s3://" in url:
            doc["s3_url"] = url
        else:
            raise Exception(f"Unrecognized URL format. {url=}")

        if not result:
            doc["downloaded"] = False
            self._post(filename=filename, body=doc)
            return False
        else:
            self.update_document(index=ES_INDEX, body={"doc": doc}, id=filename)
            return True

    def product_is_downloaded(self, url):
        filename = url.split('/')[-1]
        result = self._query_existence(filename)

        if result:
            return result["_source"]["downloaded"]
        else:
            return False

    def mark_product_as_downloaded(self, url, job_id):
        filename = url.split('/')[-1]
        result = self.update_document(
            id=filename,
            body={
                "doc_as_upsert": True,
                "doc": {
                    "downloaded": True,
                    "download_datetime": datetime.now(),
                    "download_job_id": job_id,
                }
            },
            index=ES_INDEX
        )

        if self.logger:
            self.logger.info(f"Document updated: {result}")

    def _post(self, filename, body):
        result = self.index_document(index=ES_INDEX, body=body, id=filename)

        if self.logger:
            self.logger.info(f"Document indexed: {result}")

    def _query_existence(self, filename, index=ES_INDEX):
        try:
            result = self.get_by_id(index=index, id=filename)
            if self.logger:
                self.logger.debug(f"Query result: {result}")

        except:
            result = None
            if self.logger:
                self.logger.debug(f"{filename} does not exist in {index}")

        return result

    def _query_undownloaded(self, start_dt: datetime, end_dt: datetime, use_temporal: bool, index=ES_INDEX):
<<<<<<< HEAD
        range_str = "temporal_extent_beginning_datetime" if use_temporal else "revision_date"
        try:
            result = self.query(index=index,
                                body={"sort": [{"creation_timestamp": "asc"}],
                                      "query": {"bool": {"must": [{"match": {"downloaded": False}},
                                                                  {"range": {range_str: {
                                                                      "gte": start_dt.isoformat(),
                                                                      "lt": end_dt.isoformat()}}}]}}})
=======
        try:
            result = self.query(
                index=index,
                body={
                    "sort": [
                        {
                            "creation_timestamp": "asc"
                        }
                    ],
                    "query": {
                        "bool": {
                            "must": [
                                {
                                    "match": {
                                        "downloaded": False
                                    }
                                },
                                {
                                    "range": {
                                        "temporal_extent_beginning_datetime" if use_temporal else "revision_date": {
                                            "gte": start_dt.isoformat(),
                                            "lt": end_dt.isoformat()
                                        }
                                    }
                                }
                            ]
                        }
                    }
                }
            )
>>>>>>> 96142eff
            if self.logger:
                self.logger.debug(f"Query result: {result}")

        except:
            result = None

        return result<|MERGE_RESOLUTION|>--- conflicted
+++ resolved
@@ -47,17 +47,8 @@
 
     def get_all_undownloaded(self, start_dt: datetime, end_dt: datetime, use_temporal: bool):
         undownloaded = self._query_undownloaded(start_dt, end_dt, use_temporal)
-<<<<<<< HEAD
         return [{"s3_url": result['_source'].get('s3_url'), "https_url": result['_source'].get('https_url')}
                 for result in (undownloaded or [])]
-=======
-        return [
-            {
-                "s3_url": result['_source']['s3_url'],
-                "https_url": result['_source']['https_url']
-            } for result in (undownloaded or [])
-        ]
->>>>>>> 96142eff
 
     def process_url(
             self,
@@ -142,7 +133,6 @@
         return result
 
     def _query_undownloaded(self, start_dt: datetime, end_dt: datetime, use_temporal: bool, index=ES_INDEX):
-<<<<<<< HEAD
         range_str = "temporal_extent_beginning_datetime" if use_temporal else "revision_date"
         try:
             result = self.query(index=index,
@@ -151,38 +141,6 @@
                                                                   {"range": {range_str: {
                                                                       "gte": start_dt.isoformat(),
                                                                       "lt": end_dt.isoformat()}}}]}}})
-=======
-        try:
-            result = self.query(
-                index=index,
-                body={
-                    "sort": [
-                        {
-                            "creation_timestamp": "asc"
-                        }
-                    ],
-                    "query": {
-                        "bool": {
-                            "must": [
-                                {
-                                    "match": {
-                                        "downloaded": False
-                                    }
-                                },
-                                {
-                                    "range": {
-                                        "temporal_extent_beginning_datetime" if use_temporal else "revision_date": {
-                                            "gte": start_dt.isoformat(),
-                                            "lt": end_dt.isoformat()
-                                        }
-                                    }
-                                }
-                            ]
-                        }
-                    }
-                }
-            )
->>>>>>> 96142eff
             if self.logger:
                 self.logger.debug(f"Query result: {result}")
 
