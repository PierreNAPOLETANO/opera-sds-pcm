#!/usr/bin/env python3

# Forked from github.com:podaac/data-subscriber.git


import argparse
import asyncio
import itertools
import socket
import json
import logging
import netrc
import os
import re
import shutil
import sys
import uuid
from contextlib import contextmanager
from datetime import datetime, timedelta
from functools import partial
from http.cookiejar import CookieJar
from multiprocessing.pool import ThreadPool
from pathlib import Path, PurePath
from typing import Any, Iterable
from urllib import request
from urllib.parse import urlparse

import boto3
import requests
from hysds_commons.job_utils import submit_mozart_job
from more_itertools import map_reduce, chunked
from smart_open import open

from data_subscriber.hls.hls_catalog_connection import get_hls_catalog_connection
from data_subscriber.hls_spatial.hls_spatial_catalog_connection import get_hls_spatial_catalog_connection
from util.conf_util import SettingsConf


class SessionWithHeaderRedirection(requests.Session):
    """
    Borrowed from https://wiki.earthdata.nasa.gov/display/EL/How+To+Access+Data+With+Python
    """

    def __init__(self, username, password, auth_host):
        super().__init__()
        self.auth = (username, password)
        self.auth_host = auth_host

    # Overrides from the library to keep headers when redirected to or from
    # the NASA auth host.
    def rebuild_auth(self, prepared_request, response):
        headers = prepared_request.headers
        url = prepared_request.url

        if 'Authorization' in headers:
            original_parsed = requests.utils.urlparse(response.request.url)
            redirect_parsed = requests.utils.urlparse(url)
            if (original_parsed.hostname != redirect_parsed.hostname) and \
                    redirect_parsed.hostname != self.auth_host and \
                    original_parsed.hostname != self.auth_host:
                del headers['Authorization']


async def run(argv: list[str]):
    parser = create_parser()
    args = parser.parse_args(argv[1:])
    try:
        validate(args)
    except ValueError as v:
        raise v

    settings = SettingsConf().cfg
    ip_addr = "127.0.0.1"
    edl = settings['DAAC_ENVIRONMENTS'][args.endpoint]['EARTHDATA_LOGIN']
    cmr = settings['DAAC_ENVIRONMENTS'][args.endpoint]['BASE_URL']
    token_url = f"http://{cmr}/legacy-services/rest/tokens"
    netloc = urlparse(f"{edl}").netloc
    hls_conn = get_hls_catalog_connection(logging.getLogger(__name__))

    if args.file:
        with open(args.file, "r") as f:
            update_url_index(hls_conn, f.readlines(), None, None)
        exit(0)

<<<<<<< HEAD
    loglevel = 'DEBUG' if args.verbose else 'INFO'
    logging.basicConfig(level=loglevel)
    logging.info("Log level set to " + loglevel)
=======
    IP_ADDR = socket.gethostbyname(socket.gethostname())
    EDL = "urs.earthdata.nasa.gov"
    CMR = "cmr.earthdata.nasa.gov"
    TOKEN_URL = f"https://{CMR}/legacy-services/rest/tokens"
    NETLOC = urlparse("https://urs.earthdata.nasa.gov").netloc

    LOGLEVEL = 'DEBUG' if args.verbose else 'INFO'
    logging.basicConfig(level=LOGLEVEL)
    logging.info("Log level set to " + LOGLEVEL)
>>>>>>> 184ff8c2

    logging.info(f"{argv=}")

    is_running_outside_verdi_worker_context = not Path("_job.json").exists()
    if is_running_outside_verdi_worker_context:
        logging.info("Running outside of job context. Generating random job ID")
        job_id = uuid.uuid4()
    else:
        with open("_job.json", "r+") as job:
            logging.info("job_path: {}".format(job))
            local_job_json = json.load(job)
            logging.info(f"{local_job_json=!s}")
        job_id = local_job_json["job_info"]["job_payload"]["payload_task_id"]
    logging.info(f"{job_id=}")

    username, password = setup_earthdata_login_auth(edl)

    with token_ctx(token_url, ip_addr, edl) as token:
        logging.info(f"{args.subparser_name=}")
        if not (
                args.subparser_name == "query"
                or args.subparser_name == "download"
                or args.subparser_name == "full"
        ):
            raise Exception(f"Unsupported operation. {args.subparser_name=}")

        results = {}
        if args.subparser_name == "query" or args.subparser_name == "full":
            results["query"] = await run_query(args, token, hls_conn, cmr, job_id)
        if args.subparser_name == "download" or args.subparser_name == "full":
            results["download"] = run_download(args, token, hls_conn, netloc, username, password,
                                               job_id)  # no return value
    logging.info(f"{results=}")
    logging.info("END")
    return results



def create_parser():
    parser = argparse.ArgumentParser()
    subparsers = parser.add_subparsers(dest="subparser_name", required=True)
    parser.add_argument("-v", "--verbose", dest="verbose", action="store_true", help="Verbose mode.")
    parser.add_argument("-f", "--file", dest="file",
                        help="Path to file with newline-separated URIs to ingest into data product ES index (to be downloaded later).")

    endpoint = {"positionals": ["--endpoint"],
                "kwargs": {"dest": "endpoint",
                           "choices": ["OPS", "UAT"],
                           "default": "OPS",
                           "help": "Specify DAAC endpoint to use. Defaults to OPS."}}

    provider = {"positionals": ["-p", "--provider"],
                "kwargs": {"dest": "provider",
                           "default": 'LPCLOUD',
                           "help": "Specify a provider for collection search. Default is LPCLOUD."}}

    collection = {"positionals": ["-c", "--collection-shortname"],
                  "kwargs": {"dest": "collection",
                             "required": True,
                             "help": "The collection shortname for which you want to retrieve data."}}

    start_date = {"positionals": ["-s", "--start-date"],
                  "kwargs": {"dest": "start_date",
                             "default": False,
                             "help": "The ISO date time after which data should be retrieved. For Example, "
                                     "--start-date 2021-01-14T00:00:00Z"}}

    end_date = {"positionals": ["-e", "--end-date"],
                "kwargs": {"dest": "end_date",
                           "default": False,
                           "help": "The ISO date time before which data should be retrieved. For Example, --end-date "
                                   "2021-01-14T00:00:00Z"}}

    bbox = {"positionals": ["-b", "--bounds"],
            "kwargs": {"dest": "bbox",
                       "default": "-180,-90,180,90",
                       "help": "The bounding rectangle to filter result in. Format is W Longitude,S Latitude,"
                               "E Longitude,N Latitude without spaces. Due to an issue with parsing arguments, "
                               "to use this command, please use the -b=\"-180,-90,180,90\" syntax when calling from "
                               "the command line. Default: \"-180,-90,180,90\"."}}

    minutes = {"positionals": ["-m", "--minutes"],
               "kwargs": {"dest": "minutes",
                          "type": int,
                          "default": 60,
                          "help": "How far back in time, in minutes, should the script look for data. If running this "
                                  "script as a cron, this value should be equal to or greater than how often your "
                                  "cron runs (default: 60 minutes)."}}

    isl_bucket = {"positionals": ["-i", "--isl-bucket"],
                  "kwargs": {"dest": "isl_bucket",
                             "required": True,
                             "help": "The incoming storage location s3 bucket where data products will be downloaded."}}

    transfer_protocol = {"positionals": ["-x", "--transfer-protocol"],
                         "kwargs": {"dest": "transfer_protocol",
                                    "default": "s3",
                                    "help": "The protocol used for retrieving data, HTTPS or default of S3"}}

    dry_run = {"positionals": ["--dry-run"],
               "kwargs": {"dest": "dry_run",
                          "action": "store_true",
                          "help": "Toggle for skipping physical downloads."}}

    smoke_run = {"positionals": ["--smoke-run"],
                 "kwargs": {"dest": "smoke_run",
                            "action": "store_true",
                            "help": "Toggle for processing a single tile."}}

    no_schedule_download = {"positionals": ["--no-schedule-download"],
                            "kwargs": {"dest": "no_schedule_download",
                                       "action": "store_true",
                                       "help": "Toggle for query only operation (no downloads)."}}

    release_version = {"positionals": ["--release-version"],
                       "kwargs": {"dest": "release_version",
                                  "help": "The release version of the download job-spec."}}

    job_queue = {"positionals": ["--job-queue"],
                 "kwargs": {"dest": "job_queue",
                            "help": "The queue to use for the scheduled download job."}}

    chunk_size = {"positionals": ["--chunk-size"],
                  "kwargs": {"dest": "chunk_size",
                             "type": int,
                             "help": "chunk-size = 1 means 1 tile per job. chunk-size > 1 means multiple (N) tiles "
                                     "per job"}}

    tile_ids = {"positionals": ["--tile-ids"],
                "kwargs": {"dest": "tile_ids",
                           "nargs": "*",
                           "help": "A list of target tile IDs pending download."}}

    full_parser = subparsers.add_parser("full")
    full_parser_arg_list = [endpoint, provider, collection, start_date, end_date, bbox, minutes, isl_bucket,
                            transfer_protocol, dry_run, smoke_run, no_schedule_download, release_version, job_queue,
                            chunk_size, tile_ids]
    add_arguments(full_parser, full_parser_arg_list)

    query_parser = subparsers.add_parser("query")
    query_parser_arg_list = [endpoint, provider, collection, start_date, end_date, bbox, minutes, isl_bucket, dry_run,
                             smoke_run, no_schedule_download, release_version, job_queue, chunk_size]
    add_arguments(query_parser, query_parser_arg_list)

    download_parser = subparsers.add_parser("download")
    download_parser_arg_list = [endpoint, isl_bucket, transfer_protocol, dry_run, smoke_run, tile_ids]
    add_arguments(download_parser, download_parser_arg_list)

    return parser


def add_arguments(parser, arg_list):
    for argument in arg_list:
        parser.add_argument(*argument["positionals"], **argument["kwargs"])


def validate(args):
    if hasattr(args, "bbox") and args.bbox:
        validate_bounds(args.bbox)

    if hasattr(args, "start_date") and args.start_date:
        validate_date(args.start_date, "start")

    if hasattr(args, "end_date") and args.end_date:
        validate_date(args.end_date, "end")

    if hasattr(args, "minutes") and args.minutes:
        validate_minutes(args.minutes)


def validate_bounds(bbox):
    bounds = bbox.split(',')
    value_error = ValueError(
        f"Error parsing bounds: {bbox}. Format is <W Longitude>,<S Latitude>,<E Longitude>,<N Latitude> without spaces")

    if len(bounds) != 4:
        raise value_error

    for b in bounds:
        try:
            float(b)
        except ValueError:
            raise value_error


def validate_date(date, prefix='start'):
    try:
        datetime.strptime(date, '%Y-%m-%dT%H:%M:%SZ')
    except ValueError:
        raise ValueError(
            f"Error parsing {prefix} date: {date}. Format must be like 2021-01-14T00:00:00Z")


def validate_minutes(minutes):
    try:
        int(minutes)
    except ValueError:
        raise ValueError(f"Error parsing minutes: {minutes}. Number must be an integer.")


def setup_earthdata_login_auth(endpoint):
    # ## Authentication setup
    #
    # This function will allow Python scripts to log into any Earthdata Login
    # application programmatically.  To avoid being prompted for
    # credentials every time you run and also allow clients such as curl to log in,
    # you can add the following to a `.netrc` (`_netrc` on Windows) file in
    # your home directory:
    #
    # ```
    # machine urs.earthdata.nasa.gov
    #     login <your username>
    #     password <your password>
    # ```
    #
    # Make sure that this file is only readable by the current user,
    # or you will receive an error stating
    # "netrc access too permissive."
    #
    # `$ chmod 0600 ~/.netrc`
    #
    # You'll need to authenticate using the netrc method when running from
    # command line with [`papermill`](https://papermill.readthedocs.io/en/latest/).
    # You can log in manually by executing the cell below when running in the
    # notebook client in your browser.*

    """
    Set up the request library so that it authenticates against the given
    Earthdata Login endpoint and is able to track cookies between requests.
    This looks in the .netrc file first and if no credentials are found,
    it prompts for them.

    Valid endpoints include:
        urs.earthdata.nasa.gov - Earthdata Login production
    """
    try:
        username, _, password = netrc.netrc().authenticators(endpoint)
    except FileNotFoundError as e:
        logging.error("There's no .netrc file")
        raise e
    except TypeError as e:
        logging.error("The endpoint isn't in the netrc file")
        raise e

    manager = request.HTTPPasswordMgrWithDefaultRealm()
    manager.add_password(None, endpoint, username, password)
    auth = request.HTTPBasicAuthHandler(manager)

    jar = CookieJar()
    processor = request.HTTPCookieProcessor(jar)
    opener = request.build_opener(auth, processor)
    opener.addheaders = [('User-agent', 'daac-subscriber')]
    request.install_opener(opener)

    return username, password


def get_token(url: str, client_id: str, user_ip: str, endpoint: str) -> str:
    username, _, password = netrc.netrc().authenticators(endpoint)
    xml = f"<?xml version='1.0' encoding='utf-8'?><token><username>{username}</username><password>{password}</password>" \
          f"<client_id>{client_id}</client_id><user_ip_address>{user_ip}</user_ip_address></token> "
    headers = {'Content-Type': 'application/xml', 'Accept': 'application/json'}
    resp = requests.post(url, headers=headers, data=xml)
    response_content = json.loads(resp.content)
    token = response_content['token']['id']

    return token


def query_cmr(args, token, cmr) -> list:
    PAGE_SIZE = 2000
    now = datetime.utcnow()
    now_date = now.strftime("%Y-%m-%dT%H:%M:%SZ")
    now_minus_minutes_date = (now - timedelta(minutes=args.minutes)).strftime("%Y-%m-%dT%H:%M:%SZ")

    start_date = args.start_date if args.start_date else now_minus_minutes_date
    end_date = args.end_date if args.end_date else now_date

    request_url = f"https://{cmr}/search/granules.umm_json"
    params = {
        'scroll': "false",
        'page_size': PAGE_SIZE,
        'sort_key': "-start_date",
        'provider': args.provider,
        'ShortName': args.collection,
        'updated_since': start_date,
        'token': token,
        'bounding_box': args.bbox,
    }

    time_range_is_defined = args.start_date or args.end_date
    if time_range_is_defined:
        temporal_range = get_temporal_range(start_date, end_date, now_date)
        logging.info("Temporal Range: " + temporal_range)
        params['temporal'] = temporal_range

    product_granules, search_after = request_search(request_url, params)

    while search_after:
        granules, search_after = request_search(request_url, params, search_after=search_after)
        product_granules.extend(granules)

    logging.info(f"Found {str(len(product_granules))} total granules")
    for granule in product_granules:
        granule['filtered_urls'] = filter_on_extension(granule, args)

    return product_granules


def get_temporal_range(start, end, now):
    start = start if start is not False else None
    end = end if end is not False else None

    if start is not None and end is not None:
        return "{},{}".format(start, end)
    if start is not None and end is None:
        return "{},{}".format(start, now)
    if start is None and end is not None:
        return "1900-01-01T00:00:00Z,{}".format(end)

    raise ValueError("One of start-date or end-date must be specified.")


def request_search(request_url, params, search_after=None):
    response = requests.get(request_url, params=params, headers={'CMR-Search-After': search_after}) \
        if search_after else requests.get(request_url, params=params)
    results = response.json()
    items = results.get('items')
    next_search_after = response.headers.get('CMR-Search-After')

    if items and 'umm' in items[0]:
        return [{"granule_id": item.get("umm").get("GranuleUR"),
                 "provider": item.get("meta").get("provider-id"),
                 "production_datetime": item.get("umm").get("DataGranule").get("ProductionDateTime"),
                 "short_name": item.get("umm").get("Platforms")[0].get("ShortName"),
                 "bounding_box": [{"lat": point.get("Latitude"), "lon": point.get("Longitude")}
                                  for point
                                  in item.get("umm").get("SpatialExtent").get("HorizontalSpatialDomain")
                                      .get("Geometry").get("GPolygons")[0].get("Boundary").get("Points")],
                 "related_urls": [url_item.get("URL") for url_item in item.get("umm").get("RelatedUrls")]}
                for item in items], next_search_after
    else:
        return [], None


def filter_on_extension(granule, args):
    extension_list_map = {"L30": ["B02", "B03", "B04", "B05", "B06", "B07", "Fmask"],
                          "S30": ["B02", "B03", "B04", "B8A", "B11", "B12", "Fmask"],
                          "TIF": ["tif"]}
    filter_extension = "TIF"

    for extension in extension_list_map:
        if extension.upper() in args.collection.upper():
            filter_extension = extension.upper()
            break

    return [f
            for f in granule.get("related_urls")
            for extension in extension_list_map.get(filter_extension)
            if extension in f]


def convert_datetime(datetime_obj, strformat="%Y-%m-%dT%H:%M:%S.%fZ"):
    if isinstance(datetime_obj, datetime):
        return datetime_obj.strftime(strformat)
    return datetime.strptime(str(datetime_obj), strformat)


def update_url_index(es_conn, urls, granule_id, job_id, query_dt):
    for url in urls:
        es_conn.process_url(url, granule_id, job_id, query_dt)


def update_granule_index(es_spatial_conn, granule):
    es_spatial_conn.process_granule(granule)


def upload_url_list_from_https(session, es_conn, downloads, args, token, job_id):
    num_successes = num_failures = num_skipped = 0
    filtered_downloads = [f for f in downloads if "https://" in f]

    for url in filtered_downloads:
        try:
            if es_conn.product_is_downloaded(url):
                logging.info(f"SKIPPING: {url}")
                num_skipped = num_skipped + 1
            else:
                if args.dry_run:
                    logging.info(f"{args.dry_run=}. Skipping downloads.")
                else:
                    result = https_transfer(url, args.isl_bucket, session, token)
                    if "failed_download" in result:
                        raise Exception(result["failed_download"])
                    else:
                        logging.debug(str(result))

                es_conn.mark_product_as_downloaded(url, job_id)
                logging.info(f"{str(datetime.now())} SUCCESS: {url}")
                num_successes = num_successes + 1
        except Exception as e:
            logging.error(f"{str(datetime.now())} FAILURE: {url}")
            num_failures = num_failures + 1
            logging.error(e)

    logging.info(f"Files downloaded: {str(num_successes)}")
    logging.info(f"Duplicate files skipped: {str(num_skipped)}")
    logging.info(f"Files failed to download: {str(num_failures)}")


def https_transfer(url, bucket_name, session, token, staging_area="", chunk_size=25600):
    file_name = PurePath(url).name
    bucket = bucket_name[len("s3://"):] if bucket_name.startswith("s3://") else bucket_name

    key = Path(staging_area, file_name)
    upload_start_time = datetime.utcnow()
    headers = {"Echo-Token": token}

    try:
        with session.get(url, headers=headers, stream=True) as r:
            if r.status_code != 200:
                r.raise_for_status()
            logging.info("Uploading {} to Bucket={}, Key={}".format(file_name, bucket_name, key))
            with open("s3://{}/{}".format(bucket, key), "wb") as out:
                pool = ThreadPool(processes=10)
                pool.map(upload_chunk,
                         [{'chunk': chunk, 'out': out} for chunk in r.iter_content(chunk_size=chunk_size)])
                pool.close()
                pool.join()
        upload_end_time = datetime.utcnow()
        upload_duration = upload_end_time - upload_start_time
        upload_stats = {
            "file_name": file_name,
            "file_size (in bytes)": r.headers.get('Content-Length'),
            "upload_duration (in seconds)": upload_duration.total_seconds(),
            "upload_start_time": convert_datetime(upload_start_time),
            "upload_end_time": convert_datetime(upload_end_time)
        }
        return upload_stats
    except (ConnectionResetError, requests.exceptions.HTTPError) as e:
        return {"failed_download": e}


def upload_chunk(chunk_dict):
    logging.debug("Uploading {} byte(s)".format(len(chunk_dict['chunk'])))
    chunk_dict['out'].write(chunk_dict['chunk'])


def upload_url_list_from_s3(session, es_conn, downloads, args, job_id):
    aws_creds = get_aws_creds(session)
    s3 = boto3.Session(aws_access_key_id=aws_creds['accessKeyId'],
                       aws_secret_access_key=aws_creds['secretAccessKey'],
                       aws_session_token=aws_creds['sessionToken'],
                       region_name='us-west-2').client("s3")

    tmp_dir = "/tmp/data_subscriber"
    os.makedirs(tmp_dir, exist_ok=True)

    num_successes = num_failures = num_skipped = 0
    filtered_downloads = [f for f in downloads if "s3://" in f]

    for url in filtered_downloads:
        try:
            if es_conn.product_is_downloaded(url):
                logging.info(f"SKIPPING: {url}")
                num_skipped = num_skipped + 1
            else:
                if args.dry_run:
                    logging.info(f"{args.dry_run=}. Skipping downloads.")
                else:
                    result = s3_transfer(url, args.isl_bucket, s3, tmp_dir)
                    if "failed_download" in result:
                        raise Exception(result["failed_download"])
                    else:
                        logging.debug(str(result))

                es_conn.mark_product_as_downloaded(url, job_id)
                logging.info(f"{str(datetime.now())} SUCCESS: {url}")
                num_successes = num_successes + 1
        except Exception as e:
            logging.error(f"{str(datetime.now())} FAILURE: {url}")
            num_failures = num_failures + 1
            logging.error(e)

    logging.info(f"Files downloaded: {str(num_successes)}")
    logging.info(f"Duplicate files skipped: {str(num_skipped)}")
    logging.info(f"Files failed to download: {str(num_failures)}")

    shutil.rmtree(tmp_dir)


def get_aws_creds(session):
    with session.get("https://data.lpdaac.earthdatacloud.nasa.gov/s3credentials") as r:
        if r.status_code != 200:
            r.raise_for_status()

        return r.json()


def s3_transfer(url, bucket_name, s3, tmp_dir, staging_area=""):
    file_name = PurePath(url).name

    source = url[len("s3://"):].partition('/')
    source_bucket = source[0]
    source_key = source[2]

    target_bucket = bucket_name[len("s3://"):] if bucket_name.startswith("s3://") else bucket_name
    target_key = Path(staging_area, file_name)

    try:
        s3.download_file(source_bucket, source_key, f"{tmp_dir}/{target_key}")

        target_s3 = boto3.resource("s3")
        target_s3.Bucket(target_bucket).upload_file(f"{tmp_dir}/{target_key}", target_key)

        return {"successful_download": target_key}
    except Exception as e:
        return {"failed_download": e}


@contextmanager
def token_ctx(token_url, ip_addr, edl):
    token = get_token(token_url, 'daac-subscriber', ip_addr, edl)
    try:
        yield token
    finally:
        delete_token(token_url, token)


def delete_token(url: str, token: str) -> None:
    try:
        headers = {'Content-Type': 'application/xml', 'Accept': 'application/json'}
        url = '{}/{}'.format(url, token)
        resp = requests.request('DELETE', url, headers=headers)
        if resp.status_code == 204:
            logging.info("CMR token successfully deleted")
        else:
            logging.warning("CMR token deleting failed.")
    except Exception as e:
        logging.warning(f"Error deleting the token: {e}")


async def run_query(args, token, hls_conn, cmr, job_id):
    hls_spatial_conn = get_hls_spatial_catalog_connection(logging.getLogger(__name__))
    query_dt = datetime.now()
    granules = query_cmr(args, token, cmr)

    download_urls: list[str] = []
    for granule in granules:
        update_url_index(hls_conn, granule.get("filtered_urls"), granule.get("granule_id"), job_id, query_dt)
        update_granule_index(hls_spatial_conn, granule)
        download_urls.extend(granule.get("filtered_urls"))

    if args.subparser_name == "full":
        logging.info(f"{args.subparser_name=}. Skipping download job submission.")
        return

    if args.no_schedule_download:
        logging.info(f"{args.no_schedule_download=}. Skipping download job submission.")
        return

    if not args.chunk_size:
        logging.info(f"{args.chunk_size=}. Skipping download job submission.")
        return

    tile_id_to_urls_map: dict[str, set[str]] = map_reduce(
        iterable=download_urls,
        keyfunc=url_to_tile_id,
        valuefunc=lambda url: url,
        reducefunc=set
    )

    if args.smoke_run:
        logging.info(f"{args.smoke_run=}. Restricting to 1 tile(s).")
        tile_id_to_urls_map = dict(itertools.islice(tile_id_to_urls_map.items(), 1))

    logging.info(f"{tile_id_to_urls_map=}")
    job_submission_tasks = []
    loop = asyncio.get_event_loop()
    logging.info(f"{args.chunk_size=}")
    for tile_chunk in chunked(tile_id_to_urls_map.items(), n=args.chunk_size):
        chunk_id = str(uuid.uuid4())
        logging.info(f"{chunk_id=}")

        chunk_tile_ids = []
        chunk_urls = []
        for tile_id, urls in tile_chunk:
            chunk_tile_ids.append(tile_id)
            chunk_urls.extend(urls)

        logging.info(f"{chunk_tile_ids=}")
        logging.info(f"{chunk_urls=}")

        job_submission_tasks.append(
            loop.run_in_executor(
                executor=None,
                func=partial(
                    submit_download_job,
                    release_version=args.release_version,
                    params=[
                        {
                            "name": "isl_bucket_name",
                            "value": f"--isl-bucket={args.isl_bucket}",
                            "from": "value"
                        },
                        {
                            "name": "tile_ids",
                            "value": "--tile-ids " + " ".join(chunk_tile_ids) if chunk_tile_ids else "",
                            "from": "value"
                        },
                        {
                            "name": "smoke_run",
                            "value": "--smoke-run" if args.smoke_run else "",
                            "from": "value"
                        },
                        {
                            "name": "dry_run",
                            "value": "--dry-run" if args.dry_run else "",
                            "from": "value"
                        },
                        {
                            "name": "endpoint",
                            "value": f"--endpoint={args.endpoint}",
                            "from": "value"
                        },
                    ],
                    job_queue=args.job_queue
                )
            )
        )

    results = await asyncio.gather(*job_submission_tasks, return_exceptions=True)
    logging.info(f"{len(results)=}")
    logging.info(f"{results=}")

    succeeded = [job_id for job_id in results if isinstance(job_id, str)]
    logging.info(f"{succeeded=}")
    failed = [e for e in results if isinstance(e, Exception)]
    logging.info(f"{failed=}")
    return {
        "success": succeeded,
        "fail": failed
    }


def run_download(args, token, hls_conn, netloc, username, password, job_id):
    all_pending_downloads: Iterable[dict] = hls_conn.get_all_undownloaded()
    logging.info(f"{all_pending_downloads=}")

    downloads = all_pending_downloads
    if args.tile_ids:
        logging.info(f"Filtering pending downloads by {args.tile_ids=}")
        downloads = list(filter(lambda d: to_tile_id(d) in args.tile_ids, all_pending_downloads))
        logging.info(f"{downloads=}")

    if not downloads:
        logging.info(f"No undownloaded files found in index.")
        return

    if args.smoke_run:
        logging.info(f"{args.smoke_run=}. Restricting to 1 tile(s).")
        args.tile_ids = args.tile_ids[:1]

    session = SessionWithHeaderRedirection(username, password, netloc)

    if args.transfer_protocol == "https":
        download_urls = [to_https_url(download) for download in downloads]
        logging.info(f"{download_urls=}")
        upload_url_list_from_https(session, hls_conn, download_urls, args, token, job_id)
    else:
        download_urls = [to_s3_url(download) for download in downloads]
        logging.info(f"{download_urls=}")
        upload_url_list_from_s3(session, hls_conn, download_urls, args, job_id)

    logging.info(f"Total files updated: {len(downloads)}")


def submit_download_job(*, release_version=None, params: list[dict[str, str]], job_queue: str) -> str:
    return submit_mozart_job_minimal(
        hysdsio={
            "id": str(uuid.uuid4()),
            "params": params,
            "job-specification": f"job-hls_download:{release_version}",
        },
        job_queue=job_queue
    )


def submit_mozart_job_minimal(*, hysdsio: dict, job_queue: str) -> str:
    return submit_mozart_job(
        hysdsio=hysdsio,
        product={},
        rule={
            "rule_name": "trigger-hls_download",
            "queue": job_queue,
            "priority": "0",
            "kwargs": "{}",
            "enable_dedup": True
        },
        queue=None,
        job_name="job-WF-hls_download",
        payload_hash=None,
        enable_dedup=None,
        soft_time_limit=None,
        time_limit=None,
        component=None
    )


def to_tile_id(dl_doc: dict[str, Any]):
    return url_to_tile_id(to_url(dl_doc))


def url_to_tile_id(url: str):
    input_filename = Path(url).name
    tile_id: str = re.findall(r"T\w{5}", input_filename)[0]
    return tile_id


def to_url(dl_dict: dict[str, Any]) -> str:
    if dl_dict.get("https_url"):
        return dl_dict["https_url"]
    elif dl_dict.get("s3_url"):
        return dl_dict["s3_url"]
    else:
        raise Exception(f"Couldn't find any URL in {dl_dict=}")


def to_https_url(dl_dict: dict[str, Any]) -> str:
    if dl_dict.get("https_url"):
        return dl_dict["https_url"]
    else:
        raise Exception(f"Couldn't find any URL in {dl_dict=}")


def to_s3_url(dl_dict: dict[str, Any]) -> str:
    if dl_dict.get("s3_url"):
        return dl_dict["s3_url"]
    else:
        raise Exception(f"Couldn't find any URL in {dl_dict=}")


if __name__ == '__main__':
    asyncio.run(run(sys.argv))<|MERGE_RESOLUTION|>--- conflicted
+++ resolved
@@ -82,21 +82,9 @@
             update_url_index(hls_conn, f.readlines(), None, None)
         exit(0)
 
-<<<<<<< HEAD
     loglevel = 'DEBUG' if args.verbose else 'INFO'
     logging.basicConfig(level=loglevel)
     logging.info("Log level set to " + loglevel)
-=======
-    IP_ADDR = socket.gethostbyname(socket.gethostname())
-    EDL = "urs.earthdata.nasa.gov"
-    CMR = "cmr.earthdata.nasa.gov"
-    TOKEN_URL = f"https://{CMR}/legacy-services/rest/tokens"
-    NETLOC = urlparse("https://urs.earthdata.nasa.gov").netloc
-
-    LOGLEVEL = 'DEBUG' if args.verbose else 'INFO'
-    logging.basicConfig(level=LOGLEVEL)
-    logging.info("Log level set to " + LOGLEVEL)
->>>>>>> 184ff8c2
 
     logging.info(f"{argv=}")
 
