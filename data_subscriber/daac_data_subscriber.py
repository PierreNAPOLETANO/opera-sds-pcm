--- conflicted
+++ resolved
@@ -420,23 +420,22 @@
         granules = granules[:1]
 
     download_urls: list[str] = []
+    skipped_granu
 
     for granule in granules:
-<<<<<<< HEAD
+
+        granule_in_na = does_bbox_intersect_north_america(granule["bounding_box"])
 
         # If the query mode is for North America data only (typical for historical processing),
         # throw out any granules that do not intersect with North America
-        if args.na_only and not does_bbox_intersect_north_america(granule["bounding_box"]):
+        if args.na_only is True and granule_in_na is False:
+            logging.info(f"Historical processing is enabled and following granule does not intersect with\
+             North America. Skipping processing. %s" % granule.get("granule_id"))
             continue
 
-        update_url_index(es_conn, granule.get("filtered_urls"), granule.get("granule_id"), job_id, query_dt,
-                         temporal_extent_beginning_dt=dateutil.parser.isoparse(
-                             granule["temporal_extent_beginning_datetime"]),
-                         revision_date_dt=dateutil.parser.isoparse(granule["revision_date"]))
-=======
         additional_fields = {}
         if args.provider == "ASF":
-            if does_bbox_intersect_north_america(granule["bounding_box"]):
+            if granule_in_na is True:
                 additional_fields["intersects_north_america"] = True
 
         update_url_index(
@@ -449,7 +448,6 @@
             revision_date_dt=dateutil.parser.isoparse(granule["revision_date"]),
             **additional_fields
         )
->>>>>>> f092f932
 
         if args.provider == "LPCLOUD":
             spatial_catalog_conn = get_hls_spatial_catalog_connection(logging.getLogger(__name__))
