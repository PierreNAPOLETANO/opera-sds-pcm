import logging
import time

import conftest
from int_test_util import \
    mock_cnm_r_success_sns, \
    mock_cnm_r_success_sqs, \
    wait_for_cnm_s_success, \
    wait_for_cnm_r_success, \
    wait_for_l3
from subscriber_util import \
    wait_for_query_job, \
    wait_for_download_jobs, \
    invoke_l30_subscriber_query_lambda, \
    update_env_vars_l30_subscriber_query_lambda, \
    reset_env_vars_l30_subscriber_query_lambda, \
    invoke_s30_subscriber_query_lambda, \
    update_env_vars_s30_subscriber_query_lambda, \
    reset_env_vars_s30_subscriber_query_lambda, \
    invoke_slc_subscriber_query_lambda, \
    update_env_vars_slc_subscriber_query_lambda, \
    reset_env_vars_slc_subscriber_query_lambda

config = conftest.config

    
def test_subscriber_l30():
    logging.info("TRIGGERING DATA SUBSCRIBE")

    update_env_vars_l30_subscriber_query_lambda()
    sleep_for(30)

    response = invoke_l30_subscriber_query_lambda()

    reset_env_vars_l30_subscriber_query_lambda()
    sleep_for(30)

    assert response["StatusCode"] == 200

    job_id = response["Payload"].read().decode().strip("\"")
    logging.info(f"{job_id=}")

    logging.info("Sleeping for query job execution...")
    sleep_for(300)

    wait_for_query_job(job_id)

    logging.info("Sleeping for download job execution...")
    sleep_for(300)
    wait_for_download_jobs(job_id)

    logging.info("CHECKING FOR L3 ENTRIES, INDICATING SUCCESSFUL PGE EXECUTION")

    logging.info("Sleeping for PGE execution...")
    sleep_for(300)

    response = wait_for_l3(_id="OPERA_L3_DSWx-HLS_T02LQK_20211228T211639Z_20211228T211639Z_L8_30_v2.0", index="grq_v2.0_l3_dswx_hls")
    assert response.hits[0]["id"] == "OPERA_L3_DSWx-HLS_T02LQK_20211228T211639Z_20211228T211639Z_L8_30_v2.0"

    logging.info("CHECKING FOR CNM-S SUCCESS")

    logging.info("Sleeping for CNM-S execution...")
    sleep_for(150)

    response = wait_for_cnm_s_success(_id="OPERA_L3_DSWx-HLS_T02LQK_20211228T211639Z_20211228T211639Z_L8_30_v2.0", index="grq_v2.0_l3_dswx_hls")
    assert_cnm_s_success(response)

    logging.info("TRIGGER AND CHECK FOR CNM-R SUCCESS")
    mock_cnm_r_success_sns(id="OPERA_L3_DSWx-HLS_T02LQK_20211228T211639Z_20211228T211639Z_L8_30_v2.0")

    logging.info("Sleeping for CNM-R execution...")
    sleep_for(150)

    response = wait_for_cnm_r_success(_id="OPERA_L3_DSWx-HLS_T02LQK_20211228T211639Z_20211228T211639Z_L8_30_v2.0", index="grq_v2.0_l3_dswx_hls")
    assert_cnm_r_success(response)


def test_subscriber_s30():
    logging.info("TRIGGERING DATA SUBSCRIBE")

    update_env_vars_s30_subscriber_query_lambda()
    sleep_for(30)

    response = invoke_s30_subscriber_query_lambda()

    reset_env_vars_s30_subscriber_query_lambda()
    sleep_for(30)

    assert response["StatusCode"] == 200

    job_id = response["Payload"].read().decode().strip("\"")
    logging.info(f"{job_id=}")

    logging.info("Sleeping for query job execution...")
    sleep_for(150)

    wait_for_query_job(job_id)

    logging.info("Sleeping for download job execution...")
    sleep_for(150)
    wait_for_download_jobs(job_id)

    logging.info("CHECKING FOR L3 ENTRIES, INDICATING SUCCESSFUL PGE EXECUTION")

    logging.info("Sleeping for PGE execution...")
    sleep_for(150)

    response = wait_for_l3(_id="OPERA_L3_DSWx-HLS_T15TUF_20200526T165849Z_20200526T165849Z_S2A_30_v2.0", index="grq_v2.0_l3_dswx_hls")
    assert response.hits[0]["id"] == "OPERA_L3_DSWx-HLS_T15TUF_20200526T165849Z_20200526T165849Z_S2A_30_v2.0"

    logging.info("CHECKING FOR CNM-S SUCCESS")

    logging.info("Sleeping for CNM-S execution...")
    sleep_for(150)

    response = wait_for_cnm_s_success(_id="OPERA_L3_DSWx-HLS_T15TUF_20200526T165849Z_20200526T165849Z_S2A_30_v2.0", index="grq_v2.0_l3_dswx_hls")
    assert_cnm_s_success(response)

    logging.info("TRIGGER AND CHECK FOR CNM-R SUCCESS")
    mock_cnm_r_success_sns(id="OPERA_L3_DSWx-HLS_T15TUF_20200526T165849Z_20200526T165849Z_S2A_30_v2.0")

    logging.info("Sleeping for CNM-R execution...")
    sleep_for(150)

    response = wait_for_cnm_r_success(_id="OPERA_L3_DSWx-HLS_T15TUF_20200526T165849Z_20200526T165849Z_S2A_30_v2.0", index="grq_v2.0_l3_dswx_hls")
    assert_cnm_r_success(response)


def test_subscriber_slc():
    logging.info("TRIGGERING DATA SUBSCRIBE")

    update_env_vars_slc_subscriber_query_lambda()
    sleep_for(30)

    response = invoke_slc_subscriber_query_lambda()

    reset_env_vars_slc_subscriber_query_lambda()
    sleep_for(30)

    assert response["StatusCode"] == 200

    job_id = response["Payload"].read().decode().strip("\"")
    logging.info(f"{job_id=}")

    logging.info("Sleeping for query job execution...")
    sleep_for(300)

    wait_for_query_job(job_id)

    logging.info("Sleeping for download job execution...")
    sleep_for(300)
    wait_for_download_jobs(job_id, index="slc_catalog")

    logging.info("CHECKING FOR L3 ENTRIES, INDICATING SUCCESSFUL PGE EXECUTION")

    logging.info("Sleeping for PGE execution...")
    sleep_for(300)

<<<<<<< HEAD
    response = wait_for_l3(_id="OPERA_L2_CSLC-S1A_IW_T64-135524-IW2_VV_20221117T004741Z_v0.1_20221117T004756Z", index="grq_v0.1_l2_cslc_s1")
    assert response.hits[0]["id"] == "OPERA_L2_CSLC-S1A_IW_T64-135524-IW2_VV_20221117T004741Z_v0.1_20221117T004756Z"
=======
    # CSLC

    # 18-IW1, 18-IW2, 18-IW3
    response = wait_for_l3(_id="OPERA_L2_CSLC-S1A_IW_T064-135518-IW1_VV_20221117T004741Z_v0.1_20221117T004756Z", index="grq_v0.1_l2_cslc_s1")
    assert response.hits[0]["id"] == "OPERA_L2_CSLC-S1A_IW_T064-135518-IW1_VV_20221117T004741Z_v0.1_20221117T004756Z"
    response = wait_for_l3(_id="OPERA_L2_CSLC-S1A_IW_T064-135518-IW2_VV_20221117T004741Z_v0.1_20221117T004756Z", index="grq_v0.1_l2_cslc_s1")
    assert response.hits[0]["id"] == "OPERA_L2_CSLC-S1A_IW_T064-135518-IW2_VV_20221117T004741Z_v0.1_20221117T004756Z"
    response = wait_for_l3(_id="OPERA_L2_CSLC-S1A_IW_T064-135518-IW3_VV_20221117T004741Z_v0.1_20221117T004756Z", index="grq_v0.1_l2_cslc_s1")
    assert response.hits[0]["id"] == "OPERA_L2_CSLC-S1A_IW_T064-135518-IW3_VV_20221117T004741Z_v0.1_20221117T004756Z"

    # 19-IW1, 19-IW2, 19-IW3
    response = wait_for_l3(_id="OPERA_L2_CSLC-S1A_IW_T064-135519-IW1_VV_20221117T004741Z_v0.1_20221117T004756Z", index="grq_v0.1_l2_cslc_s1")
    assert response.hits[0]["id"] == "OPERA_L2_CSLC-S1A_IW_T064-135519-IW1_VV_20221117T004741Z_v0.1_20221117T004756Z"
    response = wait_for_l3(_id="OPERA_L2_CSLC-S1A_IW_T064-135519-IW2_VV_20221117T004741Z_v0.1_20221117T004756Z", index="grq_v0.1_l2_cslc_s1")
    assert response.hits[0]["id"] == "OPERA_L2_CSLC-S1A_IW_T064-135519-IW2_VV_20221117T004741Z_v0.1_20221117T004756Z"
    response = wait_for_l3(_id="OPERA_L2_CSLC-S1A_IW_T064-135519-IW3_VV_20221117T004741Z_v0.1_20221117T004756Z", index="grq_v0.1_l2_cslc_s1")
    assert response.hits[0]["id"] == "OPERA_L2_CSLC-S1A_IW_T064-135519-IW3_VV_20221117T004741Z_v0.1_20221117T004756Z"

    # 20-IW1, 20-IW2, 20-IW3
    response = wait_for_l3(_id="OPERA_L2_CSLC-S1A_IW_T064-135520-IW1_VV_20221117T004741Z_v0.1_20221117T004756Z", index="grq_v0.1_l2_cslc_s1")
    assert response.hits[0]["id"] == "OPERA_L2_CSLC-S1A_IW_T064-135520-IW1_VV_20221117T004741Z_v0.1_20221117T004756Z"
    response = wait_for_l3(_id="OPERA_L2_CSLC-S1A_IW_T064-135520-IW2_VV_20221117T004741Z_v0.1_20221117T004756Z", index="grq_v0.1_l2_cslc_s1")
    assert response.hits[0]["id"] == "OPERA_L2_CSLC-S1A_IW_T064-135520-IW2_VV_20221117T004741Z_v0.1_20221117T004756Z"
    response = wait_for_l3(_id="OPERA_L2_CSLC-S1A_IW_T064-135520-IW3_VV_20221117T004741Z_v0.1_20221117T004756Z", index="grq_v0.1_l2_cslc_s1")
    assert response.hits[0]["id"] == "OPERA_L2_CSLC-S1A_IW_T064-135520-IW3_VV_20221117T004741Z_v0.1_20221117T004756Z"

    # RTC
>>>>>>> 1f5a3721

    # 70-IW1, 70-IW3
    response = wait_for_l3(_id="OPERA_L2_RTC-S1_T069-147170-IW1_20221117T004741Z_20221117T004756Z_S1A_30_v0.1", index="grq_v0.1_l2_rtc_s1")
    assert response.hits[0]["id"] == "OPERA_L2_RTC-S1_T069-147170-IW1_20221117T004741Z_20221117T004756Z_S1A_30_v0.1"
    response = wait_for_l3(_id="OPERA_L2_RTC-S1_T069-147170-IW3_20221117T004741Z_20221117T004756Z_S1A_30_v0.1", index="grq_v0.1_l2_rtc_s1")
    assert response.hits[0]["id"] == "OPERA_L2_RTC-S1_T069-147170-IW3_20221117T004741Z_20221117T004756Z_S1A_30_v0.1"

    # 71-IW1, 71-IW2, 71-IW3
    response = wait_for_l3(_id="OPERA_L2_RTC-S1_T069-147171-IW1_20221117T004741Z_20221117T004756Z_S1A_30_v0.1", index="grq_v0.1_l2_rtc_s1")
    assert response.hits[0]["id"] == "OPERA_L2_RTC-S1_T069-147171-IW1_20221117T004741Z_20221117T004756Z_S1A_30_v0.1"
    response = wait_for_l3(_id="OPERA_L2_RTC-S1_T069-147171-IW2_20221117T004741Z_20221117T004756Z_S1A_30_v0.1", index="grq_v0.1_l2_rtc_s1")
    assert response.hits[0]["id"] == "OPERA_L2_RTC-S1_T069-147171-IW2_20221117T004741Z_20221117T004756Z_S1A_30_v0.1"
    response = wait_for_l3(_id="OPERA_L2_RTC-S1_T069-147171-IW3_20221117T004741Z_20221117T004756Z_S1A_30_v0.1", index="grq_v0.1_l2_rtc_s1")
    assert response.hits[0]["id"] == "OPERA_L2_RTC-S1_T069-147171-IW3_20221117T004741Z_20221117T004756Z_S1A_30_v0.1"

    # 72-IW1, 72-IW2, 72-IW3
    response = wait_for_l3(_id="OPERA_L2_RTC-S1_T069-147172-IW1_20221117T004741Z_20221117T004756Z_S1A_30_v0.1", index="grq_v0.1_l2_rtc_s1")
    assert response.hits[0]["id"] == "OPERA_L2_RTC-S1_T069-147172-IW1_20221117T004741Z_20221117T004756Z_S1A_30_v0.1"
    response = wait_for_l3(_id="OPERA_L2_RTC-S1_T069-147172-IW2_20221117T004741Z_20221117T004756Z_S1A_30_v0.1", index="grq_v0.1_l2_rtc_s1")
    assert response.hits[0]["id"] == "OPERA_L2_RTC-S1_T069-147172-IW2_20221117T004741Z_20221117T004756Z_S1A_30_v0.1"
    response = wait_for_l3(_id="OPERA_L2_RTC-S1_T069-147172-IW3_20221117T004741Z_20221117T004756Z_S1A_30_v0.1", index="grq_v0.1_l2_rtc_s1")
    assert response.hits[0]["id"] == "OPERA_L2_RTC-S1_T069-147172-IW3_20221117T004741Z_20221117T004756Z_S1A_30_v0.1"

    # 73-IW1
    response = wait_for_l3(_id="OPERA_L2_RTC-S1_T069-147173-IW1_20221117T004741Z_20221117T004756Z_S1A_30_v0.1", index="grq_v0.1_l2_rtc_s1")
    assert response.hits[0]["id"] == "OPERA_L2_RTC-S1_T069-147173-IW1_20221117T004741Z_20221117T004756Z_S1A_30_v0.1"

    logging.info("CHECKING FOR CNM-S SUCCESS")

    logging.info("Sleeping for CNM-S execution...")
    sleep_for(300)

<<<<<<< HEAD
    response = wait_for_cnm_s_success(_id="OPERA_L2_CSLC-S1A_IW_T64-135524-IW2_VV_20221117T004741Z_v0.1_20221117T004756Z", index="grq_v0.1_l2_cslc_s1")
=======
    response = wait_for_cnm_s_success(_id="OPERA_L2_CSLC-S1A_IW_T064-135518-IW1_VV_20221117T004741Z_v0.1_20221117T004756Z", index="grq_v0.1_l2_cslc_s1")
>>>>>>> 1f5a3721
    assert_cnm_s_success(response)

    # 70-IW1, 70-IW3
    response = wait_for_cnm_s_success(_id="OPERA_L2_RTC-S1_T069-147170-IW1_20221117T004741Z_20221117T004756Z_S1A_30_v0.1", index="grq_v0.1_l2_rtc_s1")
    assert_cnm_s_success(response)
    response = wait_for_cnm_s_success(_id="OPERA_L2_RTC-S1_T069-147170-IW3_20221117T004741Z_20221117T004756Z_S1A_30_v0.1", index="grq_v0.1_l2_rtc_s1")
    assert_cnm_s_success(response)

    # 71-IW1, 71-IW2, 71-IW3
    response = wait_for_cnm_s_success(_id="OPERA_L2_RTC-S1_T069-147171-IW1_20221117T004741Z_20221117T004756Z_S1A_30_v0.1", index="grq_v0.1_l2_rtc_s1")
    assert_cnm_s_success(response)
    response = wait_for_cnm_s_success(_id="OPERA_L2_RTC-S1_T069-147171-IW2_20221117T004741Z_20221117T004756Z_S1A_30_v0.1", index="grq_v0.1_l2_rtc_s1")
    assert_cnm_s_success(response)
    response = wait_for_cnm_s_success(_id="OPERA_L2_RTC-S1_T069-147171-IW3_20221117T004741Z_20221117T004756Z_S1A_30_v0.1", index="grq_v0.1_l2_rtc_s1")
    assert_cnm_s_success(response)

    # 72-IW1, 72-IW2, 72-IW3
    response = wait_for_cnm_s_success(_id="OPERA_L2_RTC-S1_T069-147172-IW1_20221117T004741Z_20221117T004756Z_S1A_30_v0.1", index="grq_v0.1_l2_rtc_s1")
    assert_cnm_s_success(response)
    response = wait_for_cnm_s_success(_id="OPERA_L2_RTC-S1_T069-147172-IW2_20221117T004741Z_20221117T004756Z_S1A_30_v0.1", index="grq_v0.1_l2_rtc_s1")
    assert_cnm_s_success(response)
    response = wait_for_cnm_s_success(_id="OPERA_L2_RTC-S1_T069-147172-IW3_20221117T004741Z_20221117T004756Z_S1A_30_v0.1", index="grq_v0.1_l2_rtc_s1")
    assert_cnm_s_success(response)

    # 73-IW1
    response = wait_for_cnm_s_success(_id="OPERA_L2_RTC-S1_T069-147173-IW1_20221117T004741Z_20221117T004756Z_S1A_30_v0.1", index="grq_v0.1_l2_rtc_s1")
    assert_cnm_s_success(response)

    logging.info("TRIGGER AND CHECK FOR CNM-R SUCCESS")
<<<<<<< HEAD
    mock_cnm_r_success_sqs(id="OPERA_L2_CSLC-S1A_IW_T64-135524-IW2_VV_20221117T004741Z_v0.1_20221117T004756Z")
=======
    mock_cnm_r_success_sqs(id="OPERA_L2_CSLC-S1A_IW_T064-135518-IW1_VV_20221117T004741Z_v0.1_20221117T004756Z")
>>>>>>> 1f5a3721

    # 70-IW1, 70-IW3
    mock_cnm_r_success_sqs(id="OPERA_L2_RTC-S1_T069-147170-IW1_20221117T004741Z_20221117T004756Z_S1A_30_v0.1")
    mock_cnm_r_success_sqs(id="OPERA_L2_RTC-S1_T069-147170-IW3_20221117T004741Z_20221117T004756Z_S1A_30_v0.1")

    # 71-IW1, 71-IW2, 71-IW3
    mock_cnm_r_success_sqs(id="OPERA_L2_RTC-S1_T069-147171-IW1_20221117T004741Z_20221117T004756Z_S1A_30_v0.1")
    mock_cnm_r_success_sqs(id="OPERA_L2_RTC-S1_T069-147171-IW2_20221117T004741Z_20221117T004756Z_S1A_30_v0.1")
    mock_cnm_r_success_sqs(id="OPERA_L2_RTC-S1_T069-147171-IW3_20221117T004741Z_20221117T004756Z_S1A_30_v0.1")

    # 72-IW1, 72-IW2, 72-IW3
    mock_cnm_r_success_sqs(id="OPERA_L2_RTC-S1_T069-147172-IW1_20221117T004741Z_20221117T004756Z_S1A_30_v0.1")
    mock_cnm_r_success_sqs(id="OPERA_L2_RTC-S1_T069-147172-IW2_20221117T004741Z_20221117T004756Z_S1A_30_v0.1")
    mock_cnm_r_success_sqs(id="OPERA_L2_RTC-S1_T069-147172-IW3_20221117T004741Z_20221117T004756Z_S1A_30_v0.1")

    # 73-IW1
    mock_cnm_r_success_sqs(id="OPERA_L2_RTC-S1_T069-147173-IW1_20221117T004741Z_20221117T004756Z_S1A_30_v0.1")

    logging.info("Sleeping for CNM-R execution...")
    sleep_for(300)

<<<<<<< HEAD
    response = wait_for_cnm_r_success(_id="OPERA_L2_CSLC-S1A_IW_T64-135524-IW2_VV_20221117T004741Z_v0.1_20221117T004756Z", index="grq_v0.1_l2_cslc_s1")
=======
    response = wait_for_cnm_r_success(_id="OPERA_L2_CSLC-S1A_IW_T064-135518-IW1_VV_20221117T004741Z_v0.1_20221117T004756Z", index="grq_v0.1_l2_cslc_s1")
>>>>>>> 1f5a3721
    assert_cnm_r_success(response)

    # 70-IW1, 70-IW3
    response = wait_for_cnm_r_success(_id="OPERA_L2_RTC-S1_T069-147170-IW1_20221117T004741Z_20221117T004756Z_S1A_30_v0.1", index="grq_v0.1_l2_rtc_s1")
    assert_cnm_r_success(response)
    response = wait_for_cnm_r_success(_id="OPERA_L2_RTC-S1_T069-147170-IW3_20221117T004741Z_20221117T004756Z_S1A_30_v0.1", index="grq_v0.1_l2_rtc_s1")
    assert_cnm_r_success(response)

    # 71-IW1, 71-IW2, 71-IW3
    response = wait_for_cnm_r_success(_id="OPERA_L2_RTC-S1_T069-147171-IW1_20221117T004741Z_20221117T004756Z_S1A_30_v0.1", index="grq_v0.1_l2_rtc_s1")
    assert_cnm_r_success(response)
    response = wait_for_cnm_r_success(_id="OPERA_L2_RTC-S1_T069-147171-IW2_20221117T004741Z_20221117T004756Z_S1A_30_v0.1", index="grq_v0.1_l2_rtc_s1")
    assert_cnm_r_success(response)
    response = wait_for_cnm_r_success(_id="OPERA_L2_RTC-S1_T069-147171-IW3_20221117T004741Z_20221117T004756Z_S1A_30_v0.1", index="grq_v0.1_l2_rtc_s1")
    assert_cnm_r_success(response)

    # 72-IW1, 72-IW2, 72-IW3
    response = wait_for_cnm_r_success(_id="OPERA_L2_RTC-S1_T069-147172-IW1_20221117T004741Z_20221117T004756Z_S1A_30_v0.1", index="grq_v0.1_l2_rtc_s1")
    assert_cnm_r_success(response)
    response = wait_for_cnm_r_success(_id="OPERA_L2_RTC-S1_T069-147172-IW2_20221117T004741Z_20221117T004756Z_S1A_30_v0.1", index="grq_v0.1_l2_rtc_s1")
    assert_cnm_r_success(response)
    response = wait_for_cnm_r_success(_id="OPERA_L2_RTC-S1_T069-147172-IW3_20221117T004741Z_20221117T004756Z_S1A_30_v0.1", index="grq_v0.1_l2_rtc_s1")
    assert_cnm_r_success(response)

    # 73-IW1
    response = wait_for_cnm_r_success(_id="OPERA_L2_RTC-S1_T069-147173-IW1_20221117T004741Z_20221117T004756Z_S1A_30_v0.1", index="grq_v0.1_l2_rtc_s1")
    assert_cnm_r_success(response)


def assert_cnm_s_success(response):
    assert response.hits.hits[0]["_source"]["daac_CNM_S_status"] == "SUCCESS"
    assert response.hits.hits[0]["_source"]["daac_CNM_S_timestamp"] is not None


def assert_cnm_r_success(response):
    assert response.hits.hits[0]["_source"]["daac_delivery_status"] == "SUCCESS"
    assert response.hits.hits[0]["_source"]["daac_identifier"] is not None

    assert response.hits.hits[0]["_source"]["daac_received_timestamp"] is not None
    assert response.hits.hits[0]["_source"]["daac_submission_timestamp"] is not None
    assert response.hits.hits[0]["_source"]["daac_collection"] is not None
    assert response.hits.hits[0]["_source"]["daac_process_complete_timestamp"] is not None

    # CNM-R ingestion metadata
    assert response.hits.hits[0]["_source"]["daac_catalog_id"] is not None
    assert response.hits.hits[0]["_source"]["daac_catalog_url"] is not None


def sleep_for(sec=None):
    logging.info(f"Sleeping for {sec} seconds...")
    time.sleep(sec)
    logging.info("Done sleeping.")<|MERGE_RESOLUTION|>--- conflicted
+++ resolved
@@ -156,10 +156,6 @@
     logging.info("Sleeping for PGE execution...")
     sleep_for(300)
 
-<<<<<<< HEAD
-    response = wait_for_l3(_id="OPERA_L2_CSLC-S1A_IW_T64-135524-IW2_VV_20221117T004741Z_v0.1_20221117T004756Z", index="grq_v0.1_l2_cslc_s1")
-    assert response.hits[0]["id"] == "OPERA_L2_CSLC-S1A_IW_T64-135524-IW2_VV_20221117T004741Z_v0.1_20221117T004756Z"
-=======
     # CSLC
 
     # 18-IW1, 18-IW2, 18-IW3
@@ -187,7 +183,6 @@
     assert response.hits[0]["id"] == "OPERA_L2_CSLC-S1A_IW_T064-135520-IW3_VV_20221117T004741Z_v0.1_20221117T004756Z"
 
     # RTC
->>>>>>> 1f5a3721
 
     # 70-IW1, 70-IW3
     response = wait_for_l3(_id="OPERA_L2_RTC-S1_T069-147170-IW1_20221117T004741Z_20221117T004756Z_S1A_30_v0.1", index="grq_v0.1_l2_rtc_s1")
@@ -220,11 +215,7 @@
     logging.info("Sleeping for CNM-S execution...")
     sleep_for(300)
 
-<<<<<<< HEAD
-    response = wait_for_cnm_s_success(_id="OPERA_L2_CSLC-S1A_IW_T64-135524-IW2_VV_20221117T004741Z_v0.1_20221117T004756Z", index="grq_v0.1_l2_cslc_s1")
-=======
     response = wait_for_cnm_s_success(_id="OPERA_L2_CSLC-S1A_IW_T064-135518-IW1_VV_20221117T004741Z_v0.1_20221117T004756Z", index="grq_v0.1_l2_cslc_s1")
->>>>>>> 1f5a3721
     assert_cnm_s_success(response)
 
     # 70-IW1, 70-IW3
@@ -254,11 +245,7 @@
     assert_cnm_s_success(response)
 
     logging.info("TRIGGER AND CHECK FOR CNM-R SUCCESS")
-<<<<<<< HEAD
-    mock_cnm_r_success_sqs(id="OPERA_L2_CSLC-S1A_IW_T64-135524-IW2_VV_20221117T004741Z_v0.1_20221117T004756Z")
-=======
     mock_cnm_r_success_sqs(id="OPERA_L2_CSLC-S1A_IW_T064-135518-IW1_VV_20221117T004741Z_v0.1_20221117T004756Z")
->>>>>>> 1f5a3721
 
     # 70-IW1, 70-IW3
     mock_cnm_r_success_sqs(id="OPERA_L2_RTC-S1_T069-147170-IW1_20221117T004741Z_20221117T004756Z_S1A_30_v0.1")
@@ -280,11 +267,7 @@
     logging.info("Sleeping for CNM-R execution...")
     sleep_for(300)
 
-<<<<<<< HEAD
-    response = wait_for_cnm_r_success(_id="OPERA_L2_CSLC-S1A_IW_T64-135524-IW2_VV_20221117T004741Z_v0.1_20221117T004756Z", index="grq_v0.1_l2_cslc_s1")
-=======
     response = wait_for_cnm_r_success(_id="OPERA_L2_CSLC-S1A_IW_T064-135518-IW1_VV_20221117T004741Z_v0.1_20221117T004756Z", index="grq_v0.1_l2_cslc_s1")
->>>>>>> 1f5a3721
     assert_cnm_r_success(response)
 
     # 70-IW1, 70-IW3
