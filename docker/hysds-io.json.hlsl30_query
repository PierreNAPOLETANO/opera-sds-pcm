--- conflicted
+++ resolved
@@ -7,13 +7,8 @@
       "name": "endpoint",
       "from": "submitter",
       "placeholder": "e.g. --endpoint=OPS",
-<<<<<<< HEAD
-	  "default": "--endpoint=OPS",
-      "optional": true
-=======
-	  "type": "text",
-	  "default": "--endpoint=OPS"
->>>>>>> 380f5a4e
+      "type": "text",
+      "default": "--endpoint=OPS"
     },
     {
       "name": "start_datetime",
@@ -53,12 +48,8 @@
       "name": "download_job_queue",
       "from": "submitter",
       "placeholder": "e.g. --job-queue=<job_queue>",
-<<<<<<< HEAD
-	  "type": "text",
-=======
       "type": "text",
->>>>>>> 380f5a4e
-	  "default": "--job-queue=opera-job_worker-hls_data_download"
+      "default": "--job-queue=opera-job_worker-hls_data_download"
     },
     {
       "name": "isl_bucket_name",
