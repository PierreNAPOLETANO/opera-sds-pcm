provider "aws" {
  shared_credentials_file = var.shared_credentials_file
  region                  = var.region
  profile                 = var.profile
}


locals {
  key_name = var.keypair_name != "" ? var.keypair_name : split(".", basename(var.private_key_file))[0]
}

resource "aws_instance" "verdi" {
  depends_on           = [aws_ebs_volume.verdi_docker]
  ami                  = var.verdi["ami"]
  instance_type        = var.verdi["instance_type"]
  key_name             = local.key_name
  availability_zone    = var.az
  iam_instance_profile = var.pcm_verdi_role["name"]
  private_ip           = var.verdi["private_ip"] != "" ? var.verdi["private_ip"] : null
  tags = {
    Name  = "${var.project}-${var.venue}-pcm-${var.verdi["name"]}-standalone",
    Bravo = "pcm"
  }
  volume_tags = {
    Bravo = "pcm"
  }
  #This is very important, as it tells terraform to not mess with tags
  lifecycle {
    ignore_changes = [tags]
  }
  subnet_id              = var.subnet_id
  vpc_security_group_ids = [var.verdi_security_group_id]

  ebs_block_device {
    device_name           = var.verdi["device_name"]
    volume_size           = var.verdi["device_size"]
    delete_on_termination = true
  }
}

# Create EBS volume
resource "aws_ebs_volume" "verdi_docker" {
  availability_zone = var.az
  size              = var.verdi["docker_device_size"]
  tags = {
    Name  = "${var.project}-${var.venue}-pcm-verdi-docker-ebs-volume",
    Bravo = "pcm"
  }
}

# Attach EBS Volume
resource "aws_volume_attachment" "volume_attachment" {
  device_name = var.verdi["docker_device_name"]
  volume_id   = aws_ebs_volume.verdi_docker.id
  instance_id = aws_instance.verdi.id

  connection {
    type        = "ssh"
    host        = aws_instance.verdi.private_ip
    user        = "ops"
    private_key = file(var.private_key_file)
  }

  provisioner "file" {
    content     = templatefile("${path.module}/bash_profile.verdi.tmpl", {})
    destination = ".bash_profile"
  }

  provisioner "file" {
    content     = templatefile("${path.module}/supervisord.conf.verdi.standalone", {})
    destination = "$${HOME}/verdi/etc/supervisord.conf"
  }

  provisioner "file" {
    content     = templatefile("${path.module}/docker-compose.yml.verdi.standalone", {})
    destination = "$${HOME}/verdi/ops/hysds-dockerfiles/verdi/docker-compose.yml"
  }

  provisioner "remote-exec" {
    inline = [
      "set -ex",
      "source ~/verdi/bin/activate",
      "if [ \"${var.verdi_release}\" = develop ]; then",
      " echo ${var.docker_pwd} | docker login --username ${var.docker_user} --password-stdin",
      " docker pull logstash:${var.logstash_release}",
      " docker pull registry:${var.registry_release}",
      " docker pull hysds/verdi:${var.verdi_release}",
      "else",
      "  wget https://cae-artifactory.jpl.nasa.gov/artifactory/${var.artifactory_repo}/gov/nasa/jpl/iems/sds/pcm/${var.verdi_release}/hysds-mozart_venv-${var.verdi_release}.tar.gz!/mozart/pkgs/hysds-verdi-${var.verdi_release}.tar.gz",
      "  docker load < hysds-verdi-${var.verdi_release}.tar.gz",
      "  rm hysds-verdi-${var.verdi_release}.tar.gz",
      "  curl -O \"https://cae-artifactory.jpl.nasa.gov/artifactory/${var.artifactory_repo}/gov/nasa/jpl/iems/sds/pcm/logstash/${var.logstash_release}/logstash-${var.logstash_release}.tar.gz\"",
      "  docker load < logstash-${var.logstash_release}.tar.gz",
      "  rm logstash-${var.logstash_release}.tar.gz",
      "  curl -O \"https://cae-artifactory.jpl.nasa.gov/artifactory/${var.artifactory_repo}/gov/nasa/jpl/iems/sds/pcm/docker-registry/${var.registry_release}/docker-registry-${var.registry_release}.tar.gz\"",
      "  docker load < docker-registry-${var.registry_release}.tar.gz",
      "  rm docker-registry-${var.registry_release}.tar.gz",
      "fi",

<<<<<<< HEAD
     # opera doesn't have any l0a - remove it once we have other PGEs defined
     # "  curl -O \"https://cae-artifactory.jpl.nasa.gov:443/artifactory/${var.artifactory_repo}/gov/nasa/jpl/opera/sds/pcm/pge_snapshots/${var.pge_snapshots_date}/opera_pge-l0a-${var.pge_release}.tar.gz\"",
     # "  docker load -i opera_pge-l0a-${var.pge_release}.tar.gz",
=======
      "  curl -O \"https://cae-artifactory.jpl.nasa.gov:443/artifactory/${var.artifactory_repo}/gov/nasa/jpl/opera/sds/pcm/pge_snapshots/${var.pge_snapshots_date}/opera_pge-l0a-${var.pge_release}.tar.gz\"",
      "  docker load -i opera_pge-l0a-${var.pge_release}.tar.gz",
# TODO chrisjrd: extract variables
      "  curl -O \"https://artifactory-fn.jpl.nasa.gov/artifactory/general/gov/nasa/jpl/opera/sds/pge/opera_pge-dswx_hls-1.0.0-er.2.0.tar.gz\" \\",
      "  --header 'Authorization: Basic ${base64encode(format("%s:%s", var.artifactory_fn_user, var.artifactory_fn_api_key))}'",
      "  docker load -i opera_pge-dswx_hls-1.0.0-er.2.0.tar.gz",
>>>>>>> d319e848

      "docker tag hysds/verdi:${var.verdi_release} hysds/verdi:latest",
      "/etc/systemd/system/start-verdi.d/start-verdi.sh",
      "docker stop $(docker ps -a -q)",
      "docker rm $(docker ps -a -q)",
      "echo 'SUCCESS: EBS Snapshot was created' > /tmp/result.txt"
    ]
  }

  provisioner "remote-exec" {
    inline = [
      "set -ex",
      "source ~/.bash_profile",
      "SUCCESS=$(grep -c ^SUCCESS /tmp/result.txt)",
      "if [[ \"$${SUCCESS}\" -eq 0 ]]; then exit 1; fi",
    ]
  }

  provisioner "local-exec" {
    command = "scp -o StrictHostKeyChecking=no -q -i ${var.private_key_file} ops@${aws_instance.verdi.private_ip}:/tmp/result.txt ."
  }
}

resource "aws_ebs_snapshot" "verdi_docker_snapshot" {
  depends_on  = [aws_volume_attachment.volume_attachment]
  volume_id   = aws_ebs_volume.verdi_docker.id
  description = "EBS Volume Snapshot containing Docker ${var.verdi_release}, Registry ${var.registry_release}, and Logstash ${var.logstash_release}"
  tags = {
    Name     = "${var.project}-${var.venue}-pcm-verdi-docker-ebs-volume-snapshot",
    Bravo    = "pcm"
    Verdi    = var.verdi_release
    Registry = var.registry_release
    Logstash = var.logstash_release
    l0a      = var.pge_release
  }
  #This is very important, as it tells terraform to not mess with tags
  lifecycle {
    ignore_changes  = [tags]
    prevent_destroy = true
  }
}<|MERGE_RESOLUTION|>--- conflicted
+++ resolved
@@ -97,18 +97,15 @@
       "  rm docker-registry-${var.registry_release}.tar.gz",
       "fi",
 
-<<<<<<< HEAD
-     # opera doesn't have any l0a - remove it once we have other PGEs defined
-     # "  curl -O \"https://cae-artifactory.jpl.nasa.gov:443/artifactory/${var.artifactory_repo}/gov/nasa/jpl/opera/sds/pcm/pge_snapshots/${var.pge_snapshots_date}/opera_pge-l0a-${var.pge_release}.tar.gz\"",
-     # "  docker load -i opera_pge-l0a-${var.pge_release}.tar.gz",
-=======
-      "  curl -O \"https://cae-artifactory.jpl.nasa.gov:443/artifactory/${var.artifactory_repo}/gov/nasa/jpl/opera/sds/pcm/pge_snapshots/${var.pge_snapshots_date}/opera_pge-l0a-${var.pge_release}.tar.gz\"",
-      "  docker load -i opera_pge-l0a-${var.pge_release}.tar.gz",
+#      "  curl -O \"https://cae-artifactory.jpl.nasa.gov:443/artifactory/${var.artifactory_repo}/gov/nasa/jpl/opera/sds/pcm/pge_snapshots/${var.pge_snapshots_date}/opera_pge-l0a-${var.pge_release}.tar.gz\"",
+#      "  docker load -i opera_pge-l0a-${var.pge_release}.tar.gz",
 # TODO chrisjrd: extract variables
       "  curl -O \"https://artifactory-fn.jpl.nasa.gov/artifactory/general/gov/nasa/jpl/opera/sds/pge/opera_pge-dswx_hls-1.0.0-er.2.0.tar.gz\" \\",
       "  --header 'Authorization: Basic ${base64encode(format("%s:%s", var.artifactory_fn_user, var.artifactory_fn_api_key))}'",
       "  docker load -i opera_pge-dswx_hls-1.0.0-er.2.0.tar.gz",
->>>>>>> d319e848
+     # opera doesn't have any l0a - remove it once we have other PGEs defined
+     # "  curl -O \"https://cae-artifactory.jpl.nasa.gov:443/artifactory/${var.artifactory_repo}/gov/nasa/jpl/opera/sds/pcm/pge_snapshots/${var.pge_snapshots_date}/opera_pge-l0a-${var.pge_release}.tar.gz\"",
+     # "  docker load -i opera_pge-l0a-${var.pge_release}.tar.gz",
 
       "docker tag hysds/verdi:${var.verdi_release} hysds/verdi:latest",
       "/etc/systemd/system/start-verdi.d/start-verdi.sh",
