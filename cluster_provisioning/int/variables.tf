--- conflicted
+++ resolved
@@ -338,8 +338,6 @@
   default = ""
 }
 
-<<<<<<< HEAD
-=======
 variable "hls_download_timer_trigger_frequency" {
   default = "rate(60 minutes)"
 }
@@ -352,7 +350,6 @@
   default = "rate(60 minutes)"
 }
 
->>>>>>> 9283bc63
 variable "obs_acct_report_timer_trigger_frequency" {
   default = "cron(0 0 * * ? *)"
 }
