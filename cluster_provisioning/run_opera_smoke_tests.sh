#!/usr/bin/env bash

#######################################################################
# This script is a wrapper for running opera smoke tests.
#######################################################################

set -e

cmdname=$(basename $0)

######################################################################
# Function definitions
######################################################################

echoerr() { if [[ $QUIET -ne 1 ]]; then echo "$@" 1>&2; fi }

# Output script usage information.
usage()
{
    cat << USAGE >&2
Usage:
  $cmdname [options]
Examples:
  $cmdname --mozart-ip=123.123.123.123 ...
Options:
      --mozart-ip                                The private IP address of the PCM's mozart instance.
      --grq-host                                 The hostname and port of GRQ.
      --cnm-r-topic-arn                          The CNM-R SNS topic ARN.
      --cnm-r-queue-url                          The CNM-R SQS queue URL.
      --rs-bucket                                The RS S3 bucket name.
<<<<<<< HEAD
=======
      --L30-input-dir                            The expected path to the directory containing THE sample L30 data after download.
      --S30-input-dir                            The expected path to the directory containing THE sample S30 data after download.
      --SLC-input-dir                            The expected path to the directory containing THE sample SLC data.
>>>>>>> 5a2d9ed3
      --L30-data-subscriber-query-lambda         The name of the AWS Lambda function that submits L30 query jobs.
      --S30-data-subscriber-query-lambda         The name of the AWS Lambda function that submits S30 query jobs.
USAGE
}

######################################################################
# Argument parsing
######################################################################

# defaults for optional args
# NOTE: purposely left empty

# parse args
if [[ $# -eq 0 ]]; then
  usage
  exit 1
fi

for i in "$@"; do
  case $i in
    -h|--help)
      usage
      shift
      ;;
    --mozart-ip=*)
      mozart_ip="${i#*=}"
      shift
      ;;
    --grq-host=*)
      grq_host="${i#*=}"
      shift
      ;;
    --cnm-r-topic-arn=*)
      cnm_r_topic_arn="${i#*=}"
      shift
      ;;
    --cnm-r-queue-url=*)
      cnm_r_queue_url="${i#*=}"
      shift
      ;;
    --rs-bucket=*)
      rs_bucket="${i#*=}"
      shift
      ;;
<<<<<<< HEAD
=======
    --L30-input-dir=*)
      L30_input_dir="${i#*=}"
      shift
      ;;
    --S30-input-dir=*)
      S30_input_dir="${i#*=}"
      shift
      ;;
    --SLC-input-dir=*)
      SLC_input_dir="${i#*=}"
      shift
      ;;
>>>>>>> 5a2d9ed3
    --L30-data-subscriber-query-lambda=*)
      L30_data_subscriber_query_lambda="${i#*=}"
      shift
      ;;
    --S30-data-subscriber-query-lambda=*)
      S30_data_subscriber_query_lambda="${i#*=}"
      shift
      ;;
    *)
      # unknown option
      echoerr "Unsupported argument $i. Exiting."
      usage
      exit 1
      ;;
  esac
done


######################################################################
# Main script body
######################################################################

export ES_HOST=${mozart_ip}
export ES_BASE_URL="https://${mozart_ip}/grq_es/"
export GRQ_HOST=${grq_host}
export GRQ_BASE_URL="https://${mozart_ip}/grq/api/v0.1"
export CNMR_TOPIC=${cnm_r_topic_arn}
export CNMR_QUEUE=${cnm_r_queue_url}
export RS_BUCKET=${rs_bucket}
<<<<<<< HEAD
=======
export L30_INPUT_DIR=${L30_input_dir}
export S30_INPUT_DIR=${S30_input_dir}
export SLC_INPUT_DIR=${SLC_input_dir}
>>>>>>> 5a2d9ed3
export L30_DATA_SUBSCRIBER_QUERY_LAMBDA=${L30_data_subscriber_query_lambda}
export S30_DATA_SUBSCRIBER_QUERY_LAMBDA=${S30_data_subscriber_query_lambda}

set -e
echo Running smoke tests

<<<<<<< HEAD
echo Executing integration tests. This can take at least 20 minutes...
=======
echo Downloading HLS test data
if [[ ! -f hls_l2.tar.gz ]]; then
  curl -H "X-JFrog-Art-Api:${artifactory_fn_api_key}" -O ${sample_data_artifactory_dir}/hls_l2.tar.gz
else
  echo test data previously downloaded. Skipping re-download
fi
  rm -rf hls_l2
  mkdir -p hls_l2
  tar xfz hls_l2.tar.gz -C hls_l2

echo Creating SLC test data
mkdir l1_s1_slc
touch l1_s1_slc/S1A_IW_SLC__1SDV_20220501T015035_20220501T015102_043011_0522A4_42CC.zip
echo dummy file contents >> l1_s1_slc/S1A_IW_SLC__1SDV_20220501T015035_20220501T015102_043011_0522A4_42CC.zip

echo Executing integration tests. This can take at least 20 or 40 minutes...
>>>>>>> 5a2d9ed3
python -m venv venv
source venv/bin/activate
pip install -e '.[integration]'

set +e
pytest --maxfail=2 --numprocesses=auto \
  integration/test_integration.py::test_slc \
  integration/test_integration.py::test_l30 \
  integration/test_integration.py::test_s30 \
  integration/test_integration.py::test_subscriber_l30 \
  integration/test_integration.py::test_subscriber_s30
set -e

echo Copying JUnit report to public directory for CI/CD integration
cp -f target/reports/junit/junit.xml /tmp/junit.xml<|MERGE_RESOLUTION|>--- conflicted
+++ resolved
@@ -28,12 +28,7 @@
       --cnm-r-topic-arn                          The CNM-R SNS topic ARN.
       --cnm-r-queue-url                          The CNM-R SQS queue URL.
       --rs-bucket                                The RS S3 bucket name.
-<<<<<<< HEAD
-=======
-      --L30-input-dir                            The expected path to the directory containing THE sample L30 data after download.
-      --S30-input-dir                            The expected path to the directory containing THE sample S30 data after download.
       --SLC-input-dir                            The expected path to the directory containing THE sample SLC data.
->>>>>>> 5a2d9ed3
       --L30-data-subscriber-query-lambda         The name of the AWS Lambda function that submits L30 query jobs.
       --S30-data-subscriber-query-lambda         The name of the AWS Lambda function that submits S30 query jobs.
 USAGE
@@ -78,21 +73,10 @@
       rs_bucket="${i#*=}"
       shift
       ;;
-<<<<<<< HEAD
-=======
-    --L30-input-dir=*)
-      L30_input_dir="${i#*=}"
-      shift
-      ;;
-    --S30-input-dir=*)
-      S30_input_dir="${i#*=}"
-      shift
-      ;;
     --SLC-input-dir=*)
       SLC_input_dir="${i#*=}"
       shift
       ;;
->>>>>>> 5a2d9ed3
     --L30-data-subscriber-query-lambda=*)
       L30_data_subscriber_query_lambda="${i#*=}"
       shift
@@ -122,38 +106,20 @@
 export CNMR_TOPIC=${cnm_r_topic_arn}
 export CNMR_QUEUE=${cnm_r_queue_url}
 export RS_BUCKET=${rs_bucket}
-<<<<<<< HEAD
-=======
-export L30_INPUT_DIR=${L30_input_dir}
-export S30_INPUT_DIR=${S30_input_dir}
 export SLC_INPUT_DIR=${SLC_input_dir}
->>>>>>> 5a2d9ed3
 export L30_DATA_SUBSCRIBER_QUERY_LAMBDA=${L30_data_subscriber_query_lambda}
 export S30_DATA_SUBSCRIBER_QUERY_LAMBDA=${S30_data_subscriber_query_lambda}
 
 set -e
 echo Running smoke tests
 
-<<<<<<< HEAD
 echo Executing integration tests. This can take at least 20 minutes...
-=======
-echo Downloading HLS test data
-if [[ ! -f hls_l2.tar.gz ]]; then
-  curl -H "X-JFrog-Art-Api:${artifactory_fn_api_key}" -O ${sample_data_artifactory_dir}/hls_l2.tar.gz
-else
-  echo test data previously downloaded. Skipping re-download
-fi
-  rm -rf hls_l2
-  mkdir -p hls_l2
-  tar xfz hls_l2.tar.gz -C hls_l2
-
 echo Creating SLC test data
 mkdir l1_s1_slc
 touch l1_s1_slc/S1A_IW_SLC__1SDV_20220501T015035_20220501T015102_043011_0522A4_42CC.zip
 echo dummy file contents >> l1_s1_slc/S1A_IW_SLC__1SDV_20220501T015035_20220501T015102_043011_0522A4_42CC.zip
 
 echo Executing integration tests. This can take at least 20 or 40 minutes...
->>>>>>> 5a2d9ed3
 python -m venv venv
 source venv/bin/activate
 pip install -e '.[integration]'
