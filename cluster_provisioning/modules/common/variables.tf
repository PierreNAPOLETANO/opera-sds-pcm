variable "artifactory_base_url" {
  default = "https://cae-artifactory.jpl.nasa.gov/artifactory"
  #default = "https://artifactory-fn.jpl.nasa.gov/artifactory"
}

variable "artifactory_repo" {
  default = "general-develop"
}

variable "artifactory_mirror_url" {
  default = "s3://opera-dev/artifactory_mirror"
}

variable "hysds_release" {
}

variable "pcm_repo" {
}

variable "pcm_branch" {
}

variable "pcm_commons_repo" {
}

variable "pcm_commons_branch" {
}

variable "product_delivery_repo" {
}

variable "product_delivery_branch" {
}

variable "bach_api_repo" {
}

variable "bach_api_branch" {
}

variable "bach_ui_repo" {
}

variable "bach_ui_branch" {
}

variable "venue" {
}

variable "counter" {
}

variable "private_key_file" {
}

variable "git_auth_key" {
}

variable "jenkins_api_user" {
}

variable "keypair_name" {
}

variable "jenkins_api_key" {
}

variable "jenkins_host" {
  default = "https://opera-pcm-ci.jpl.nasa.gov"
}

variable "jenkins_enabled" {
  default = true
}

variable "artifactory_fn_api_key" {
}

variable "ops_password" {
}

variable "shared_credentials_file" {
}

variable "profile" {
}

variable "project" {
}

variable "region" {
}

variable "az" {
}

variable "subnet_id" {
}

variable "verdi_security_group_id" {
}

variable "cluster_security_group_id" {
}

variable "pcm_cluster_role" {
}

variable "pcm_verdi_role" {
}

variable "grq_aws_es" {
  //  boolean
}

variable "grq_aws_es_host" {
}

variable "grq_aws_es_port" {
}

variable "grq_aws_es_host_private_verdi" {
}

variable "use_grq_aws_es_private_verdi" {
}

variable "purge_es_snapshot" {
  default = true
}

# ami vars
variable "amis" {
  type = map(string)
  default = {
    mozart    = "ami-06b161f22c9086917"
    metrics   = "ami-049f536813d215f39"
    grq       = "ami-0d4589279c337e9c1"
    factotum  = "ami-0f40727533013a107"
    ci        = "ami-0601c031b967d1e15"
    autoscale = "ami-0601c031b967d1e15"
  }
}

variable "mozart" {
}

variable "metrics" {
}

variable "grq" {
}

variable "factotum" {
}

variable "ci" {
}

variable "common_ci" {
}

variable "autoscale" {
}

variable "lambda_vpc" {
}

variable "lambda_role_arn" {
}

variable "es_bucket_role_arn" {
  default = "arn:aws:iam::271039147104:role/am-es-role"
}

variable "es_snapshot_bucket" {
  default = "opera-dev-es-bucket"
}

variable "lambda_job_type" {
}

variable "lambda_job_queue" {
}

variable "cnm_r_handler_job_type" {
}

variable "cnm_r_job_queue" {
}

variable "cnm_r_event_trigger" {
}

variable "cnm_r_event_trigger_values_list" {
  description = "acceptable values for setting cnm_r_event_trigger"
  type        = list(string)
  default     = ["sns", "kinesis", "sqs"]
}

variable "cnm_r_allowed_account" {
}

variable "daac_delivery_proxy" {
}

variable "daac_endpoint_url" {
}

variable "asg_use_role" {
}

variable "asg_role" {
}

variable "asg_vpc" {
}

variable "aws_account_id" {
}

variable "lambda_cnm_r_handler_package_name" {
  default = "lambda-cnm-r-handler"
}

variable "lambda_harikiri_handler_package_name" {
  default = "lambda-harikiri-handler"
}

variable "lambda_isl_handler_package_name" {
  default = "lambda-isl-handler"
}

variable "lambda_timer_handler_package_name" {
  default = "lambda-timer-handler"
}

variable "lambda_report_handler_package_name" {
  default = "lambda-report-handler"
}

variable "lambda_e-misfire_handler_package_name" {
  default = "lambda-event-misfire-handler"
}

variable "lambda_data-subscriber_handler_package_name" {
  default = "lambda-data-subscriber-handler"
}

variable "lambda_package_release" {
}

variable "queues" {
  default = {
    "opera-job_worker-gpu" = {
      "instance_type" = ["p2.xlarge", "p3.2xlarge"]
      "root_dev_size" = 50
      "data_dev_size" = 25
      "max_size"      = 10
    }
    "opera-job_worker-small" = {
      "instance_type" = ["t2.medium", "t3a.medium", "t3.medium"]
      "root_dev_size" = 50
      "data_dev_size" = 25
      "max_size"      = 10
    }
    "opera-job_worker-large" = {
      "instance_type" = ["t2.medium", "t3a.medium", "t3.medium"]
      "root_dev_size" = 50
      "data_dev_size" = 25
      "max_size"      = 10
    }
    "opera-job_worker-send_cnm_notify" = {
      "instance_type" = ["t2.medium", "t3a.medium", "t3.medium"]
      "root_dev_size" = 50
      "data_dev_size" = 25
      "max_size"      = 10
    }
    "opera-job_worker-rcv_cnm_notify" = {
      "instance_type" = ["t2.medium", "t3a.medium", "t3.medium"]
      "root_dev_size" = 50
      "data_dev_size" = 25
      "max_size"      = 10
    }
    "opera-workflow_profiler" = {
      "instance_type" = ["p2.xlarge", "p3.2xlarge", "r5.2xlarge", "r5.4xlarge", "r5.8xlarge", "r5.12xlarge", "r5.16xlarge", "r5.24xlarge", "r5.metal"]
      "root_dev_size" = 50
      "data_dev_size" = 25
      "max_size"      = 10
    },
    "opera-job_worker-timer" = {
      "instance_type" = ["t2.medium", "t3a.medium", "t3.medium"]
      "root_dev_size" = 50
      "data_dev_size" = 100
      "max_size"      = 10
    }
  }
}

variable "environment" {
}

variable "use_artifactory" {
}

variable "event_misfire_trigger_frequency" {
  default = "rate(5 minutes)"
}

variable "event_misfire_delay_threshold_seconds" {
  type    = number
  default = 60
}

variable "use_daac_cnm" {
}

variable "daac_cnm_sqs_arn" {
  type = map(string)
  default = {
    dev  = "arn:aws:sqs:us-west-2:681612454726:opera-dev-daac-cnm-response"
    test = "arn:aws:sqs:us-west-2:399787141461:opera-test-daac-cnm-response"
    int  = "arn:aws:sqs:us-west-2:681612454726:opera-int-daac-cnm-response"
  }
}

variable "lambda_log_retention_in_days" {
  type    = number
  default = 30
}

variable "pge_names" {
  default = "opera_pge-l3_dswx_hls"
}

variable "docker_registry_bucket" {
  default = "opera-pcm-registry-bucket"
}

variable "pge_snapshots_date" {
  default = "20220208-R1.0.0"
}

variable "pge_release" {
  default = "R1.0.0"
}

variable "crid" {
  default = "D00100"
}

variable "obs_acct_report_timer_trigger_frequency" {}

variable "data_subscriber_timer_trigger_frequency" {}

variable "cluster_type" {}

variable "valid_cluster_type_values" {
  type    = list(string)
  default = ["forward", "reprocessing"]
}

variable "rs_fwd_bucket_ingested_expiration" {
}

variable "dataset_bucket" {
  default = ""
}

variable "code_bucket" {
  default = ""
}

variable "lts_bucket" {
  default = ""
}

variable "triage_bucket" {
  default = ""
}
variable "isl_bucket" {
  default = ""
}
variable "osl_bucket" {
  default = ""
}

variable "osl_report_staging_area" {
  default = "accountability_reports"
}

variable "isl_staging_area" {
  default = "data_subscriber"
}

variable "use_s3_uri_structure" {
  default = false
}

variable "inactivity_threshold" {
  type    = number
  default = 600
}

<<<<<<< HEAD
variable "run_smoke_test" {
  type    = bool
  default = true
=======
variable "artifactory_fn_user" {
  description = "Username to use for authenticated Artifactory API calls."
  default = ""
}

variable "artifactory_fn_api_key" {
  description = "Artifactory API key for authenticated Artifactory API calls. Must map to artifactory_username."
>>>>>>> d319e848
}

variable "earthdata_user" {
  default = ""
}

variable "earthdata_pass" {
  default = ""
}<|MERGE_RESOLUTION|>--- conflicted
+++ resolved
@@ -235,16 +235,16 @@
   default = "lambda-timer-handler"
 }
 
+variable "lambda_data_subscriber_handler_package_name" {
+  default = "lambda-data-subscriber-handler"
+}
+
 variable "lambda_report_handler_package_name" {
   default = "lambda-report-handler"
 }
 
 variable "lambda_e-misfire_handler_package_name" {
   default = "lambda-event-misfire-handler"
-}
-
-variable "lambda_data-subscriber_handler_package_name" {
-  default = "lambda-data-subscriber-handler"
 }
 
 variable "lambda_package_release" {
@@ -402,11 +402,11 @@
   default = 600
 }
 
-<<<<<<< HEAD
 variable "run_smoke_test" {
   type    = bool
   default = true
-=======
+}
+
 variable "artifactory_fn_user" {
   description = "Username to use for authenticated Artifactory API calls."
   default = ""
@@ -414,7 +414,6 @@
 
 variable "artifactory_fn_api_key" {
   description = "Artifactory API key for authenticated Artifactory API calls. Must map to artifactory_username."
->>>>>>> d319e848
 }
 
 variable "earthdata_user" {
