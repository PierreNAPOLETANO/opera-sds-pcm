--- conflicted
+++ resolved
@@ -133,14 +133,6 @@
   type = map(string)
   default = {
     # HySDS v4.0.1-beta.8-oraclelinux - Universal AMIs (June 10, 2022)
-<<<<<<< HEAD
-	grq       = "ami-0a4ab3a778c395194" # OL8 All-project grq v4.13 - 220610
-    metrics   = "ami-0d5c253305b866dc0" # metrics v4.12 - 220610
-    mozart    = "ami-00f898f3f2f930aa4" # mozart v4.17 - 220610
-    factotum  = "ami-0d0e97c6690f612d7" # OL8 All-project factotum v4.13 - 220609
-    autoscale = "ami-0d5a7f80daf236d93" # verdi v4.12
-    ci        = "ami-0d5a7f80daf236d93" # verdi v4.12
-=======
     grq       = "ami-0a4ab3a778c395194" # OL8 All-project grq v4.13 - 220610
     metrics   = "ami-0d5c253305b866dc0" # metrics v4.12 - 220610A
     mozart    = "ami-00f898f3f2f930aa4" # mozart v4.17 - 220610
@@ -155,7 +147,6 @@
 #    factotum  = "ami-00be11af7135dc5c3" # factotum v4.13
 #    autoscale = "ami-0d5a7f80daf236d93" # verdi v4.12 patchdate - 220609
 #    ci        = "ami-0d5a7f80daf236d93" # verdi v4.12 patchdate - 220609
->>>>>>> 2e4992a4
   }
 }
 
