locals {
  counter                           = var.counter != "" ? var.counter : random_id.counter.hex
  default_dataset_bucket            = "${var.project}-${var.environment}-rs-fwd-${var.venue}"
  dataset_bucket                    = var.dataset_bucket != "" ? var.dataset_bucket : local.default_dataset_bucket
  default_code_bucket               = "${var.project}-${var.environment}-cc-fwd-${var.venue}"
  code_bucket                       = var.code_bucket != "" ? var.code_bucket : local.default_code_bucket
  default_isl_bucket                = "${var.project}-${var.environment}-isl-fwd-${var.venue}"
  isl_bucket                        = var.isl_bucket != "" ? var.isl_bucket : local.default_isl_bucket
  default_osl_bucket                = "${var.project}-${var.environment}-osl-fwd-${var.venue}"
  osl_bucket                        = var.osl_bucket != "" ? var.osl_bucket : local.default_osl_bucket
  default_triage_bucket             = "${var.project}-${var.environment}-triage-fwd-${var.venue}"
  triage_bucket                     = var.triage_bucket != "" ? var.triage_bucket : local.default_triage_bucket
  default_lts_bucket                = "${var.project}-${var.environment}-lts-fwd-${var.venue}"
  lts_bucket                        = var.lts_bucket != "" ? var.lts_bucket : local.default_lts_bucket
  key_name                          = var.keypair_name != "" ? var.keypair_name : split(".", basename(var.private_key_file))[0]
  sns_count                         = var.cnm_r_event_trigger == "sns" ? 1 : 0
  kinesis_count                     = var.cnm_r_event_trigger == "kinesis" ? 1 : 0
  sqs_count                         = var.cnm_r_event_trigger == "sqs" ? 1 : 0
  lambda_repo                       = "${var.artifactory_base_url}/${var.artifactory_repo}/gov/nasa/jpl/${var.project}/sds/pcm/lambda"
  daac_delivery_event_type          = split(":", var.daac_delivery_proxy)[2]
  daac_delivery_region              = split(":", var.daac_delivery_proxy)[3]
  daac_delivery_account             = split(":", var.daac_delivery_proxy)[4]
  daac_delivery_resource_name       = split(":", var.daac_delivery_proxy)[5]
  pge_artifactory_dev_url           = "${var.artifactory_base_url}/general/gov/nasa/jpl/${var.project}/sds/pge/"
  pge_artifactory_release_url       = "${var.artifactory_base_url}/general/gov/nasa/jpl/${var.project}/sds/pge/"
  daac_proxy_cnm_r_sns_count        = var.environment == "dev" && var.venue != "int" && local.sqs_count == 1 ? 1 : 0
  maturity                          = split("-", var.daac_delivery_proxy)[5]
  timer_handler_job_type            = "timer_handler"
  accountability_report_job_type    = "accountability_report"
  hls_download_job_type             = "hls_download"
  hlsl30_query_job_type             = "hlsl30_query"
  hlss30_query_job_type             = "hlss30_query"
  use_s3_uri_structure              = var.use_s3_uri_structure
  grq_es_url                        = "${var.grq_aws_es ? "https" : "http"}://${var.grq_aws_es ? var.grq_aws_es_host : aws_instance.grq.private_ip}:${var.grq_aws_es ? var.grq_aws_es_port : 9200}"


  cnm_response_queue_name = {
    "dev"  = "${var.project}-dev-daac-cnm-response"
    "int"  = "${var.project}-int-daac-cnm-response"
    "test" = "${var.project}-test-daac-cnm-response"
  }
  cnm_response_dl_queue_name = {
    "dev"  = "${var.project}-dev-daac-cnm-response-dead-letter-queue"
    "int"  = "${var.project}-int-daac-cnm-response-dead-letter-queue"
    "test" = "${var.project}-test-daac-cnm-response-dead-letter-queue"
  }

  e_misfire_metric_alarm_name = "${var.project}-${var.venue}-${local.counter}-event-misfire"
  enable_timer = var.cluster_type == "reprocessing" ? false : true

  delete_old_job_catalog = true
}
resource "null_resource" "download_lambdas" {
  provisioner "local-exec" {
    #curl -H "X-JFrog-Art-Api:${var.artifactory_fn_api_key}" -O https://artifactory-fn.jpl.nasa.gov/artifactory/general-develop/gov/nasa/jpl/opera/sds/pcm/lambda/develop/lambda-cnm-r-handler-develop.zip
    command = "curl -H \"X-JFrog-Art-Api:${var.artifactory_fn_api_key}\" -O ${local.lambda_repo}/${var.lambda_package_release}/${var.lambda_cnm_r_handler_package_name}-${var.lambda_package_release}.zip"
  }
  provisioner "local-exec" {
    command = "curl -H \"X-JFrog-Art-Api:${var.artifactory_fn_api_key}\" -O ${local.lambda_repo}/${var.lambda_package_release}/${var.lambda_harikiri_handler_package_name}-${var.lambda_package_release}.zip"
  }
  provisioner "local-exec" {
    command = "curl -H \"X-JFrog-Art-Api:${var.artifactory_fn_api_key}\" -O ${local.lambda_repo}/${var.lambda_package_release}/${var.lambda_isl_handler_package_name}-${var.lambda_package_release}.zip"
  }
  provisioner "local-exec" {
    command = "curl -H \"X-JFrog-Art-Api:${var.artifactory_fn_api_key}\" -O ${local.lambda_repo}/${var.lambda_package_release}/${var.lambda_e-misfire_handler_package_name}-${var.lambda_package_release}.zip"
  }
  provisioner "local-exec" {
    command = "curl -H \"X-JFrog-Art-Api:${var.artifactory_fn_api_key}\" -O ${local.lambda_repo}/${var.lambda_package_release}/${var.lambda_timer_handler_package_name}-${var.lambda_package_release}.zip"
  }
  provisioner "local-exec" {
    command = "curl -H \"X-JFrog-Art-Api:${var.artifactory_fn_api_key}\" -O ${local.lambda_repo}/${var.lambda_package_release}/${var.lambda_report_handler_package_name}-${var.lambda_package_release}.zip"
  }
  provisioner "local-exec" {
    command = "curl -H \"X-JFrog-Art-Api:${var.artifactory_fn_api_key}\" -O ${local.lambda_repo}/${var.lambda_package_release}/${var.lambda_data-subscriber-download_handler_package_name}-${var.lambda_package_release}.zip"
  }
  provisioner "local-exec" {
    command = "curl -H \"X-JFrog-Art-Api:${var.artifactory_fn_api_key}\" -O ${local.lambda_repo}/${var.lambda_package_release}/${var.lambda_data-subscriber-query_handler_package_name}-${var.lambda_package_release}.zip"
  }
}

resource "null_resource" "is_cnm_r_event_trigger_value_valid" {
  count = contains(var.cnm_r_event_trigger_values_list, var.cnm_r_event_trigger) ? 0 : "ERROR: The cnm_r_event_trigger value can only be: sns or kinesis"
}

resource "null_resource" "is_cluster_type_valid" {
  count = contains(var.valid_cluster_type_values, var.cluster_type) ? 0 : "ERROR: cluster_type must be one of the following: ${var.valid_cluster_type_values}"
}

resource "random_id" "counter" {
  byte_length = 2
}

##############################
## CloudWatch Dashboard
##############################

resource "aws_cloudwatch_dashboard" "terraform-dashboard" {
  dashboard_name = "${var.project}-${var.venue}-${local.counter}-dashboard"

  dashboard_body = <<EOF
 {
   "widgets": [
       {
          "type":"metric",
          "x":0,
          "y":0,
          "width":12,
          "height":6,
          "properties":{
             "metrics":[
                [
                   "AWS/EC2",
                   "CPUUtilization",
                   "InstanceId",
                   "${aws_instance.mozart.id}"
                ]
             ],
             "period":60,
             "stat":"Average",
             "region":"${var.region}",
             "title":"${var.project}-${var.venue}-${local.counter}-mozart CPU"
          }
       },
       {
          "type":"metric",
          "x":20,
          "y":0,
          "width":12,
          "height":6,
          "properties":{
             "metrics":[
                [
                   "AWS/EC2",
                   "CPUUtilization",
                   "InstanceId",
                   "${aws_instance.metrics.id}"
                ]
             ],
             "period":60,
             "stat":"Average",
             "region":"${var.region}",
             "title":"${var.project}-${var.venue}-${local.counter}-metrics CPU"
          }
          },
          {
          "type":"metric",
          "x":0,
          "y":20,
          "width":12,
          "height":6,
          "properties":{
             "metrics":[
                [
                   "AWS/EC2",
                   "CPUUtilization",
                   "InstanceId",
                   "${aws_instance.grq.id}"
                ]
             ],
             "period":60,
             "stat":"Average",
             "region":"${var.region}",
             "title":"${var.project}-${var.venue}-${local.counter}-grq CPU"
          }
       },
       {
          "type":"metric",
          "x":20,
          "y":20,
          "width":12,
          "height":6,
          "properties":{
             "metrics":[
                [
                   "AWS/EC2",
                   "CPUUtilization",
                   "InstanceId",
                   "${aws_instance.factotum.id}"
                ]
             ],
             "period":60,
             "stat":"Average",
             "region":"${var.region}",
             "title":"${var.project}-${var.venue}-${local.counter}-factotum CPU"
          }
       },
       {
          "type":"metric",
          "x":0,
          "y":40,
          "width":12,
          "height":6,
          "properties":{
             "metrics":[
                [
                   "CWAgent",
                   "mem_used_percent",
                   "InstanceId",
                   "${aws_instance.mozart.id}",
                   "ImageId",
                   "${var.amis["mozart"]}",
                   "InstanceType",
                   "${var.mozart["instance_type"]}"
                ]
             ],
             "period":300,
             "stat":"Average",
             "region":"${var.region}",
             "title":"CWAgent mozart mem_used_percent"
          }
       },
       {
          "type":"metric",
          "x":20,
          "y":40,
          "width":12,
          "height":6,
          "properties":{
             "metrics":[
                [
                   "CWAgent",
                   "disk_used_percent",
                   "InstanceId",
                   "${aws_instance.mozart.id}",
                   "ImageId",
                   "${var.amis["mozart"]}",
                   "InstanceType",
                   "${var.mozart["instance_type"]}",
                   "fstype",
                   "xfs",
                   "device",
                   "nvme0n1p1",
                   "path",
                   "/"
                ]
             ],
             "period":300,
             "stat":"Average",
             "region":"${var.region}",
             "title":"CWAgent mozart disk usage"
          }
       },
       {
          "type":"metric",
          "x":0,
          "y":80,
          "width":12,
          "height":6,
          "properties":{
             "metrics":[
                [
                   "CWAgent",
                   "cpu_usage_iowait",
                   "InstanceId",
                   "${aws_instance.mozart.id}",
                   "ImageId",
                   "${var.amis["mozart"]}",
                   "InstanceType",
                   "${var.mozart["instance_type"]}",
                   "cpu",
                   "cpu1"
                ],
                [
                   "CWAgent",
                   "cpu_usage_iowait",
                   "InstanceId",
                   "${aws_instance.mozart.id}",
                   "ImageId",
                   "${var.amis["mozart"]}",
                   "InstanceType",
                   "${var.mozart["instance_type"]}",
                   "cpu",
                   "cpu2"
                ],
                                [
                   "CWAgent",
                   "cpu_usage_iowait",
                   "InstanceId",
                   "${aws_instance.mozart.id}",
                   "ImageId",
                   "${var.amis["mozart"]}",
                   "InstanceType",
                   "${var.mozart["instance_type"]}",
                   "cpu",
                   "cpu3"
                ],
                                [
                   "CWAgent",
                   "cpu_usage_iowait",
                   "InstanceId",
                   "${aws_instance.mozart.id}",
                   "ImageId",
                   "${var.amis["mozart"]}",
                   "InstanceType",
                   "${var.mozart["instance_type"]}",
                   "cpu",
                   "cpu4"
                ]
             ],
             "period":300,
             "stat":"Average",
             "region":"${var.region}",
             "title":"CWAgent cpu_usage_iowait"
          }
       }
   ]
 }
 EOF
}


##############################
## Alarms
##############################

resource "aws_cloudwatch_metric_alarm" "mozart_cpualarm" {
  alarm_name                = "${var.project}-${var.venue}-${local.counter}-mozart CPU"
  comparison_operator       = "GreaterThanOrEqualToThreshold"
  evaluation_periods        = "2"
  metric_name               = "CPUUtilization"
  namespace                 = "AWS/EC2"
  period                    = "120"
  statistic                 = "Average"
  threshold                 = "90"
  alarm_description         = "This metric monitors mozart cpu utilization"
  insufficient_data_actions = []
  dimensions = {
    InstanceId = aws_instance.mozart.id
  }
}

resource "aws_cloudwatch_metric_alarm" "metrics_cpualarm" {
  alarm_name                = "${var.project}-${var.venue}-${local.counter}-metrics CPU"
  comparison_operator       = "GreaterThanOrEqualToThreshold"
  evaluation_periods        = "2"
  metric_name               = "CPUUtilization"
  namespace                 = "AWS/EC2"
  period                    = "120"
  statistic                 = "Average"
  threshold                 = "90"
  alarm_description         = "This metric monitors metrics cpu utilization"
  insufficient_data_actions = []
  dimensions = {
    InstanceId = aws_instance.metrics.id
  }
}

resource "aws_cloudwatch_metric_alarm" "grq_cpualarm" {
  alarm_name                = "${var.project}-${var.venue}-${local.counter}-grq CPU"
  comparison_operator       = "GreaterThanOrEqualToThreshold"
  evaluation_periods        = "2"
  metric_name               = "CPUUtilization"
  namespace                 = "AWS/EC2"
  period                    = "120"
  statistic                 = "Average"
  threshold                 = "90"
  alarm_description         = "This metric monitors grq cpu utilization"
  insufficient_data_actions = []
  dimensions = {
    InstanceId = aws_instance.grq.id
  }
}

resource "aws_cloudwatch_metric_alarm" "factotum_cpualarm" {
  alarm_name                = "${var.project}-${var.venue}-${local.counter}-factotum CPU"
  comparison_operator       = "GreaterThanOrEqualToThreshold"
  evaluation_periods        = "2"
  metric_name               = "CPUUtilization"
  namespace                 = "AWS/EC2"
  period                    = "120"
  statistic                 = "Average"
  threshold                 = "90"
  alarm_description         = "This metric monitors factotum cpu utilization"
  insufficient_data_actions = []
  dimensions = {
    InstanceId = aws_instance.factotum.id
  }
}

resource "aws_cloudwatch_metric_alarm" "mozart_memoryalarm" {
  alarm_name                = "CWAgent Memory"
  comparison_operator       = "GreaterThanOrEqualToThreshold"
  evaluation_periods        = "1"
  metric_name               = "mem_used_percent"
  namespace                 = "CWAgent"
  period                    = "120"
  statistic                 = "Average"
  threshold                 = "90"
  alarm_description         = "This metric monitors mozart memory utilization"
  insufficient_data_actions = []
  dimensions = {
    InstanceId   = aws_instance.mozart.id
    ImageId      = var.amis["mozart"]
    InstanceType = var.mozart["instance_type"]
  }
}

resource "aws_cloudwatch_metric_alarm" "mozart_diskalarm" {
  alarm_name                = "${var.project}-${var.venue}-${local.counter}-mozart disk usage"
  comparison_operator       = "GreaterThanOrEqualToThreshold"
  evaluation_periods        = "1"
  metric_name               = "disk_used_percent"
  namespace                 = "CWAgent"
  period                    = "120"
  statistic                 = "Average"
  threshold                 = "75"
  alarm_description         = "This metric monitors mozart disk utilization"
  insufficient_data_actions = []
  dimensions = {
    InstanceId   = aws_instance.mozart.id
    ImageId      = var.amis["mozart"]
    InstanceType = var.mozart["instance_type"]
    device       = "nvme0n1p1"
    fstype       = "xfs"
    path         = "/"
  }
}

resource "aws_cloudwatch_metric_alarm" "sqs_cnm_r_dead_letter_alarm" {
  count                     = local.sqs_count
  alarm_name                = "${var.project}-${var.venue}-${local.counter}-mozart CNM-R dead letter queue"
  depends_on                = [aws_sqs_queue.cnm_response_dead_letter_queue]
  comparison_operator       = "GreaterThanOrEqualToThreshold"
  evaluation_periods        = "2"
  metric_name               = "ApproximateNumberOfMessagesVisible"
  namespace                 = "AWS/SQS"
  period                    = "300"
  statistic                 = "Average"
  threshold                 = "5"
  alarm_description         = "This metric monitors size of CNM-R dead letter queue"
  insufficient_data_actions = []
  alarm_actions             = [aws_sns_topic.operator_notify.arn]
  dimensions = {
    QueueName = aws_sqs_queue.cnm_response_dead_letter_queue[count.index].name
  }
}

resource "aws_cloudwatch_metric_alarm" "sqs_dead_letter_alarm" {
  alarm_name                = "${var.project}-${var.venue}-${local.counter}-mozart ISL dead letter queue"
  depends_on                = [aws_sqs_queue.isl_dead_letter_queue]
  comparison_operator       = "GreaterThanOrEqualToThreshold"
  evaluation_periods        = "2"
  metric_name               = "ApproximateNumberOfMessagesVisible"
  namespace                 = "AWS/SQS"
  period                    = "300"
  statistic                 = "Average"
  threshold                 = "5"
  alarm_description         = "This metric monitors size of isl dead letter queue"
  insufficient_data_actions = []
  alarm_actions             = [aws_sns_topic.operator_notify.arn]
  dimensions = {
    QueueName = aws_sqs_queue.isl_dead_letter_queue.name
  }
}

resource "aws_cloudwatch_metric_alarm" "sqs_event_misfire_alarm" {
  alarm_name                = "${var.project}-${var.venue}-${local.counter}-event-misfire"
  comparison_operator       = "GreaterThanOrEqualToThreshold"
  evaluation_periods        = "1"
  metric_name               = "NumberOfMissedFiles"
  namespace                 = "AWS/Lambda"
  period                    = "60"
  statistic                 = "Average"
  threshold                 = "1"
  alarm_description         = "This metric monitors size of input files in ${local.isl_bucket} missed for firing events"
  insufficient_data_actions = []
  alarm_actions             = [aws_sns_topic.operator_notify.arn]
  dimensions = {
    LAMBDA_NAME                 = "event-misfire_lambda"
    E_MISFIRE_METRIC_ALARM_NAME = "${var.project}-${var.venue}-${local.counter}-event-misfire"
  }
}


######################
# sns
######################

# SNS Topic that the operator will subscribe to. All failed event messages
# should be sent here
resource "aws_sns_topic" "operator_notify" {
  name = "${var.project}-${var.venue}-${local.counter}-operator-notify"
}

resource "aws_sns_topic_policy" "operator_notify" {
  depends_on = [aws_sns_topic.operator_notify, data.aws_iam_policy_document.operator_notify]
  arn        = aws_sns_topic.operator_notify.arn
  policy     = data.aws_iam_policy_document.operator_notify.json
}

data "aws_iam_policy_document" "operator_notify" {
  depends_on = [aws_sns_topic.operator_notify]
  policy_id  = "__default_policy_ID"
  statement {
    actions = [
      "SNS:Publish",
      "SNS:RemovePermission",
      "SNS:SetTopicAttributes",
      "SNS:DeleteTopic",
      "SNS:ListSubscriptionsByTopic",
      "SNS:GetTopicAttributes",
      "SNS:Receive",
      "SNS:AddPermission",
      "SNS:Subscribe"
    ]

    effect = "Allow"
    principals {
      type        = "AWS"
      identifiers = ["*"]
    }
    resources = [
      aws_sns_topic.operator_notify.arn
    ]
    sid = "__default_statement_ID"
  }
}

######################
# sqs
######################
resource "aws_sqs_queue" "harikiri_queue" {
  name                      = "${var.project}-${var.venue}-${local.counter}-queue"
  delay_seconds             = 0
  max_message_size          = 2048
  message_retention_seconds = 86400
  receive_wait_time_seconds = 0
  visibility_timeout_seconds = 600
}

resource "aws_sqs_queue_policy" "queue_policy" {
  queue_url = aws_sqs_queue.harikiri_queue.id

  policy = <<POLICY
{
  "Version": "2012-10-17",
  "Id": "harikirisqspolicy",
  "Statement": [
    {
      "Sid": "First",
      "Effect": "Allow",
      "Principal": {
          "AWS": "arn:aws:iam::${var.aws_account_id}:role/${var.asg_role}"
      },
      "Action": [
          "SQS:SendMessage",
          "SQS:GetQueueUrl"
      ],
      "Resource": "${aws_sqs_queue.harikiri_queue.arn}"
    }
  ]
}
POLICY
}

resource "aws_sqs_queue" "cnm_response_dead_letter_queue" {
  count                     = local.sqs_count
  name                      = "${var.project}-${var.venue}-${local.counter}-daac-cnm-response-dead-letter-queue"
  message_retention_seconds = 1209600
}

resource "aws_sqs_queue" "cnm_response" {
  count                      = local.sqs_count
  name                       = "${var.project}-${var.venue}-${local.counter}-daac-cnm-response"
  redrive_policy             = "{\"deadLetterTargetArn\":\"${aws_sqs_queue.cnm_response_dead_letter_queue[count.index].arn}\", \"maxReceiveCount\": 2}"
  visibility_timeout_seconds = 300
  receive_wait_time_seconds  = 10
}

data "aws_sqs_queue" "cnm_response" {
  count      = local.sqs_count
  depends_on = [aws_sqs_queue.cnm_response]
  name       = aws_sqs_queue.cnm_response[count.index].name
}

resource "aws_lambda_event_source_mapping" "cnm_response" {
  depends_on       = [aws_sqs_queue.cnm_response, aws_lambda_function.cnm_response_handler]
  count            = local.sqs_count
  event_source_arn = var.use_daac_cnm == true ? var.daac_cnm_sqs_arn[local.maturity] : aws_sqs_queue.cnm_response[count.index].arn
  function_name    = aws_lambda_function.cnm_response_handler.arn
}

data "aws_iam_policy_document" "cnm_response" {
  count     = local.daac_proxy_cnm_r_sns_count
  policy_id = "SQSDefaultPolicy"
  statement {
    actions = [
      "SQS:SendMessage"
    ]
    effect = "Allow"
    principals {
      type        = "AWS"
      identifiers = ["*"]
    }
    resources = [
      data.aws_sqs_queue.cnm_response[count.index].arn
    ]
    sid = "Sid1571258347580"
  }
}

resource "aws_sqs_queue_policy" "cnm_response" {
  count     = local.daac_proxy_cnm_r_sns_count
  queue_url = data.aws_sqs_queue.cnm_response[count.index].url
  policy    = data.aws_iam_policy_document.cnm_response[count.index].json
}

resource "aws_sqs_queue" "isl_queue" {
  name                       = "${var.project}-${var.venue}-${local.counter}-isl-queue"
  delay_seconds              = 0
  max_message_size           = 2048
  message_retention_seconds  = 86400
  receive_wait_time_seconds  = 10
  visibility_timeout_seconds = 60
  redrive_policy = jsonencode({
    deadLetterTargetArn = aws_sqs_queue.isl_dead_letter_queue.arn
    maxReceiveCount     = 2
  })
}
resource "aws_sqs_queue_policy" "isl_queue_policy" {
  queue_url = aws_sqs_queue.isl_queue.id

  policy = <<POLICY
{
  "Version": "2012-10-17",
  "Id": "islsqspolicy",
  "Statement": [
    {
      "Sid": "First",
      "Effect": "Allow",
      "Principal": {
        "Service": "s3.amazonaws.com"
      },
      "Action": "SQS:SendMessage",
      "Resource": "${aws_sqs_queue.isl_queue.arn}",
      "Condition": {
        "ArnLike": { "aws:SourceArn": "arn:aws:s3:*:*:${local.isl_bucket}" }
      }
    }
  ]
}
POLICY
}
resource "aws_s3_bucket_object" "folder" {
  bucket = local.isl_bucket
  acl    = "private"
  key    = "met_required/"
  source = "/dev/null"
}

resource "aws_s3_bucket_notification" "sqs_isl_notification" {
  bucket = local.isl_bucket

  queue {
    id        = "sqs_event"
    queue_arn = aws_sqs_queue.isl_queue.arn
    events    = ["s3:ObjectCreated:*"]
  }

}

resource "aws_sqs_queue" "isl_dead_letter_queue" {
  name                       = "${var.project}-${var.venue}-${local.counter}-isl-dead-letter-queue"
  delay_seconds              = 0
  max_message_size           = 2048
  message_retention_seconds  = 86400
  receive_wait_time_seconds  = 0
  visibility_timeout_seconds = 500
}

######################
# lambda
######################
resource "aws_lambda_function" "harikiri_lambda" {
  depends_on    = [null_resource.download_lambdas]
  filename      = "${var.lambda_harikiri_handler_package_name}-${var.lambda_package_release}.zip"
  description   = "Lambda function to terminate & decrement instances from their ASG"
  function_name = "${var.project}-${var.venue}-${local.counter}-harikiri-autoscaling"
  role          = var.lambda_role_arn
  handler       = "lambda_function.lambda_handler"
  runtime       = "python3.7"
  timeout       = 600
}

resource "aws_cloudwatch_log_group" "harikiri_lambda" {
  name              = "/aws/lambda/${var.project}-${var.venue}-${local.counter}-harikiri-autoscaling"
  retention_in_days = var.lambda_log_retention_in_days
}


resource "aws_lambda_event_source_mapping" "harikiri_queue_event_source_mapping" {
  batch_size       = 1
  enabled          = true
  event_source_arn = aws_sqs_queue.harikiri_queue.arn
  function_name    = aws_lambda_function.harikiri_lambda.arn
}

data "aws_subnet_ids" "lambda_vpc" {
  vpc_id = var.lambda_vpc
}

resource "aws_lambda_function" "isl_lambda" {
  depends_on    = [null_resource.download_lambdas, aws_sns_topic.operator_notify]
  filename      = "${var.lambda_isl_handler_package_name}-${var.lambda_package_release}.zip"
  description   = "Lambda function to process data from ISL bucket"
  function_name = "${var.project}-${var.venue}-${local.counter}-isl-lambda"
  handler       = "lambda_function.lambda_handler"
  role          = var.lambda_role_arn
  runtime       = "python3.7"
  timeout       = 60
  vpc_config {
    security_group_ids = [var.cluster_security_group_id]
    subnet_ids         = data.aws_subnet_ids.lambda_vpc.ids
  }
  environment {
    variables = {
      "JOB_TYPE"            = var.lambda_job_type
      "JOB_RELEASE"         = var.pcm_branch
      "JOB_QUEUE"           = var.lambda_job_queue
      "MOZART_URL"          = "https://${aws_instance.mozart.private_ip}/mozart"
      "DATASET_S3_ENDPOINT" = "s3-us-west-2.amazonaws.com"
      "SIGNAL_FILE_SUFFIX"  = "{\"met_required\":{\"ext\":\".signal\"}}"
      "ISL_SNS_TOPIC"       = aws_sns_topic.operator_notify.arn
      "MET_REQUIRED"        = "met_required"
    }
  }
}

resource "aws_cloudwatch_log_group" "isl_lambda" {
  name              = "/aws/lambda/${var.project}-${var.venue}-${local.counter}-isl-lambda"
  retention_in_days = var.lambda_log_retention_in_days
}

resource "aws_lambda_event_source_mapping" "isl_queue_event_source_mapping" {
  batch_size       = 10
  enabled          = true
  event_source_arn = aws_sqs_queue.isl_queue.arn
  function_name    = aws_lambda_function.isl_lambda.arn
}

#####################################
# sds config  QUEUE block generation
#####################################
data "template_file" "config" {
  template = file("${path.module}/config.tmpl")
  count    = length(var.queues)
  #the spacing in inst is determined by trial and error, so the resulting terraform generated YAML is valid
  vars = {
    queue = element(keys(var.queues), count.index)
    inst  = join("\n      - ", lookup(lookup(var.queues, element(keys(var.queues), count.index)), "instance_type"))
    tot_jobs_met  = lookup(lookup(var.queues, element(keys(var.queues), count.index)), "total_jobs_metric", false)
  }
}

data "template_file" "q_config" {
  template = file("${path.module}/config2.tmpl")
  #the spacing in queue is determined by trial and error, so the resulting terraform generated YAML is valid
  vars = {
    queue = join("\n", data.template_file.config.*.rendered)
  }
}

######################
# mozart
######################
resource "aws_instance" "mozart" {
  depends_on           = [aws_instance.metrics, aws_autoscaling_group.autoscaling_group]
  ami                  = var.amis["mozart"]
  instance_type        = var.mozart["instance_type"]
  key_name             = local.key_name
  availability_zone    = var.az
  iam_instance_profile = var.pcm_cluster_role["name"]
  private_ip           = var.mozart["private_ip"] != "" ? var.mozart["private_ip"] : null
  user_data            = <<-EOF
              GRQIP=${aws_instance.grq.private_ip}
              METRICSIP=${aws_instance.metrics.private_ip}
              EOF

  tags = {
    Name  = "${var.project}-${var.venue}-${local.counter}-pcm-${var.mozart["name"]}",
    Bravo = "pcm"
  }
  volume_tags = {
    Bravo = "pcm"
  }
  #This is very important, as it tells terraform to not mess with tags
  lifecycle {
#    ignore_changes = [tags]
    ignore_changes = [tags, volume_tags]
  }
  subnet_id              = var.subnet_id
  vpc_security_group_ids = [var.cluster_security_group_id]

  root_block_device {
    volume_size           = var.mozart["root_dev_size"]
    volume_type           = "gp2"
    delete_on_termination = true
  }

  connection {
    type        = "ssh"
    host        = aws_instance.mozart.private_ip
    user        = "hysdsops"
    private_key = file(var.private_key_file)
  }

  provisioner "local-exec" {
    command = "echo export MOZART_IP=${aws_instance.mozart.private_ip} > mozart_ip.sh"
  }

  provisioner "file" {
    source      = var.private_key_file
    destination = ".ssh/${basename(var.private_key_file)}"
  }

  provisioner "file" {
    content     = templatefile("${path.module}/bash_profile.mozart.tmpl", {})
    destination = ".bash_profile"
  }

  provisioner "file" {
    content     = data.template_file.q_config.rendered
    destination = "q_config"
  }

  provisioner "file" {
    source      = "${path.module}/../../../tools/download_artifact.sh"
    destination = "download_artifact.sh"
  }

  provisioner "remote-exec" {
    inline = [
      "set -ex",
      "chmod 755 ~/download_artifact.sh",
      "chmod 400 ~/.ssh/${basename(var.private_key_file)}",
      "mkdir ~/.sds",

      "for i in {1..18}; do",
        "if [[ `grep \"redis single-password\" ~/.creds` != \"\" ]]; then",
          "echo \"redis password found in ~/.creds\"",
          "break",
        "else",
          "echo \"redis password NOT found in ~/.creds, sleeping 10 sec.\"",
          "sleep 10",
        "fi",
      "done",

      "scp -o StrictHostKeyChecking=no -q -i ~/.ssh/${basename(var.private_key_file)} hysdsops@${aws_instance.metrics.private_ip}:~/.creds ~/.creds_metrics",
      "echo TYPE: hysds > ~/.sds/config",
      "echo >> ~/.sds/config",

      "echo MOZART_PVT_IP: ${aws_instance.mozart.private_ip} >> ~/.sds/config",
      "echo MOZART_PUB_IP: ${aws_instance.mozart.private_ip} >> ~/.sds/config",
      "echo MOZART_FQDN: ${aws_instance.mozart.private_ip} >> ~/.sds/config",
      "echo >> ~/.sds/config",

      "echo MOZART_RABBIT_PVT_IP: ${aws_instance.mozart.private_ip} >> ~/.sds/config",
      "echo MOZART_RABBIT_PUB_IP: ${aws_instance.mozart.private_ip} >> ~/.sds/config",
      "echo MOZART_RABBIT_FQDN: ${aws_instance.mozart.private_ip} >> ~/.sds/config",
      "echo MOZART_RABBIT_USER: $(awk 'NR==1{print $2; exit}' .creds) >> ~/.sds/config",
      "echo MOZART_RABBIT_PASSWORD: $(awk 'NR==1{print $3; exit}' .creds)>> ~/.sds/config",
      "echo >> ~/.sds/config",

      "echo MOZART_REDIS_PVT_IP: ${aws_instance.mozart.private_ip} >> ~/.sds/config",
      "echo MOZART_REDIS_PUB_IP: ${aws_instance.mozart.private_ip} >> ~/.sds/config",
      "echo MOZART_REDIS_FQDN: ${aws_instance.mozart.private_ip} >> ~/.sds/config",
      "echo MOZART_REDIS_PASSWORD: $(awk 'NR==2{print $3; exit}' .creds) >> ~/.sds/config",
      "echo >> ~/.sds/config",

      "echo MOZART_ES_PVT_IP: ${aws_instance.mozart.private_ip} >> ~/.sds/config",
      "echo MOZART_ES_PUB_IP: ${aws_instance.mozart.private_ip} >> ~/.sds/config",
      "echo MOZART_ES_FQDN: ${aws_instance.mozart.private_ip} >> ~/.sds/config",
      "echo OPS_USER: hysdsops >> ~/.sds/config",
      "echo OPS_HOME: $${HOME} >> ~/.sds/config",
      "echo OPS_PASSWORD_HASH: $(echo -n ${var.ops_password} | sha224sum |awk '{ print $1}') >> ~/.sds/config",
      "echo LDAP_GROUPS: ${var.project}-pcm-dev >> ~/.sds/config",
      "echo KEY_FILENAME: $${HOME}/.ssh/${basename(var.private_key_file)} >> ~/.sds/config",
      "echo JENKINS_USER: jenkins >> ~/.sds/config",
      "echo JENKINS_DIR: /var/lib/jenkins >> ~/.sds/config",
      "echo >> ~/.sds/config",

      "echo METRICS_PVT_IP: ${aws_instance.metrics.private_ip} >> ~/.sds/config",
      "echo METRICS_PUB_IP: ${aws_instance.metrics.private_ip} >> ~/.sds/config",
      "echo METRICS_FQDN: ${aws_instance.metrics.private_ip} >> ~/.sds/config",
      "echo >> ~/.sds/config",

      "echo METRICS_REDIS_PVT_IP: ${aws_instance.metrics.private_ip} >> ~/.sds/config",
      "echo METRICS_REDIS_PUB_IP: ${aws_instance.metrics.private_ip} >> ~/.sds/config",
      "echo METRICS_REDIS_FQDN: ${aws_instance.metrics.private_ip} >> ~/.sds/config",
      "echo METRICS_REDIS_PASSWORD: $(awk 'NR==1{print $3; exit}' .creds_metrics) >> ~/.sds/config",
      "echo >> ~/.sds/config",

      "echo METRICS_ES_PVT_IP: ${aws_instance.metrics.private_ip} >> ~/.sds/config",
      "echo METRICS_ES_PUB_IP: ${aws_instance.metrics.private_ip} >> ~/.sds/config",
      "echo METRICS_ES_FQDN: ${aws_instance.metrics.private_ip} >> ~/.sds/config",
      "echo >> ~/.sds/config",

      "echo GRQ_PVT_IP: ${aws_instance.grq.private_ip} >> ~/.sds/config",
      "echo GRQ_PUB_IP: ${aws_instance.grq.private_ip} >> ~/.sds/config",
      "echo GRQ_FQDN: ${aws_instance.grq.private_ip} >> ~/.sds/config",
      "echo GRQ_PORT: 8878 >> ~/.sds/config",
      "echo >> ~/.sds/config",

      "echo GRQ_AWS_ES: ${var.grq_aws_es ? var.grq_aws_es : false} >> ~/.sds/config",
      "echo GRQ_ES_PROTOCOL: ${var.grq_aws_es ? "https" : "http"} >> ~/.sds/config",
      "echo GRQ_ES_PVT_IP: ${var.grq_aws_es ? var.grq_aws_es_host : aws_instance.grq.private_ip} >> ~/.sds/config",
      "echo GRQ_ES_PUB_IP: ${var.grq_aws_es ? var.grq_aws_es_host : aws_instance.grq.private_ip} >> ~/.sds/config",
      "echo GRQ_ES_FQDN: ${var.grq_aws_es ? var.grq_aws_es_host : aws_instance.grq.private_ip} >> ~/.sds/config",
      "echo GRQ_ES_PORT: ${var.grq_aws_es ? var.grq_aws_es_port : 9200} >> ~/.sds/config",
      "echo >> ~/.sds/config",

      "if [ \"${var.grq_aws_es}\" = true ] && [ \"${var.use_grq_aws_es_private_verdi}\" = true ]; then",
      "  echo GRQ_AWS_ES_PRIVATE_VERDI: ${var.grq_aws_es_host_private_verdi} >> ~/.sds/config",
      "  echo GRQ_ES_PVT_IP_VERDI: ${var.grq_aws_es_host_private_verdi} >> ~/.sds/config",
      "  echo GRQ_ES_PUB_IP_VERDI: ${var.grq_aws_es_host_private_verdi} >> ~/.sds/config",
      "  echo GRQ_ES_FQDN_PVT_IP_VERDI: ${var.grq_aws_es_host_private_verdi} >> ~/.sds/config",
      "  echo ARTIFACTORY_REPO: ${var.artifactory_repo} >> ~/.sds/config",
      "  echo >> ~/.sds/config",
      "fi",

      "echo FACTOTUM_PVT_IP: ${aws_instance.factotum.private_ip} >> ~/.sds/config",
      "echo FACTOTUM_PUB_IP: ${aws_instance.factotum.private_ip} >> ~/.sds/config",
      "echo FACTOTUM_FQDN: ${aws_instance.factotum.private_ip} >> ~/.sds/config",
      "echo >> ~/.sds/config",

      "echo CI_PVT_IP: ${var.common_ci["private_ip"]} >> ~/.sds/config",
      "echo CI_PUB_IP: ${var.common_ci["private_ip"]} >> ~/.sds/config",
      "echo CI_FQDN: ${var.common_ci["private_ip"]} >> ~/.sds/config",
      "echo >> ~/.sds/config",

      "echo JENKINS_HOST: ${var.jenkins_host} >> ~/.sds/config",
      "echo JENKINS_ENABLED: ${var.jenkins_enabled} >> ~/.sds/config",
      "echo JENKINS_API_USER: ${var.jenkins_api_user != "" ? var.jenkins_api_user : var.venue} >> ~/.sds/config",
      "echo JENKINS_API_KEY: ${var.jenkins_api_key} >> ~/.sds/config",
      "echo >> ~/.sds/config",

      "echo VERDI_PVT_IP: ${var.common_ci["private_ip"]} >> ~/.sds/config",
      "echo VERDI_PUB_IP: ${var.common_ci["private_ip"]} >> ~/.sds/config",
      "echo VERDI_FQDN: ${var.common_ci["private_ip"]} >> ~/.sds/config",
      "echo OTHER_VERDI_HOSTS: >> ~/.sds/config",
      "echo '  - VERDI_PVT_IP:' >> ~/.sds/config",
      "echo '    VERDI_PUB_IP:' >> ~/.sds/config",
      "echo '    VERDI_FQDN:' >> ~/.sds/config",
      "echo >> ~/.sds/config",

      "echo DAV_SERVER: None >> ~/.sds/config",
      "echo DAV_USER: None >> ~/.sds/config",
      "echo DAV_PASSWORD: None >> ~/.sds/config",
      "echo >> ~/.sds/config",

      "echo DATASET_AWS_REGION: us-west-2 >> ~/.sds/config",
      "echo DATASET_AWS_ACCESS_KEY: >> ~/.sds/config",
      "echo DATASET_AWS_SECRET_KEY: >> ~/.sds/config",
      "echo DATASET_S3_ENDPOINT: s3-us-west-2.amazonaws.com >> ~/.sds/config",
      "echo DATASET_S3_WEBSITE_ENDPOINT: s3-website-us-west-2.amazonaws.com >> ~/.sds/config",
      "echo DATASET_BUCKET: ${local.dataset_bucket} >> ~/.sds/config",
      "echo OSL_BUCKET: ${local.osl_bucket} >> ~/.sds/config",
      "echo TRIAGE_BUCKET: ${local.triage_bucket} >> ~/.sds/config",
      "echo LTS_BUCKET: ${local.lts_bucket} >> ~/.sds/config",
      "echo >> ~/.sds/config",

      "echo AWS_REGION: us-west-2 >> ~/.sds/config",
      "echo AWS_ACCESS_KEY: >> ~/.sds/config",
      "echo AWS_SECRET_KEY: >> ~/.sds/config",
      "echo S3_ENDPOINT: s3-us-west-2.amazonaws.com >> ~/.sds/config",
      "echo CODE_BUCKET: ${local.code_bucket} >> ~/.sds/config",
      "echo VERDI_PRIMER_IMAGE: s3://${local.code_bucket}/hysds-verdi-${var.hysds_release}.tar.gz >> ~/.sds/config",
      "echo VERDI_TAG: ${var.hysds_release} >> ~/.sds/config",
      "echo VERDI_UID: 1002 >> ~/.sds/config",
      "echo VERDI_GID: 1002 >> ~/.sds/config",
      "echo VENUE: ${var.project}-${var.venue}-${local.counter} >> ~/.sds/config",
      "echo >> ~/.sds/config",

      "echo ASG: >> ~/.sds/config",
      "echo '  AMI: ${var.amis["autoscale"]}' >> ~/.sds/config",
      "echo '  KEYPAIR: ${local.key_name}' >> ~/.sds/config",
      "echo '  USE_ROLE: ${var.asg_use_role}' >> ~/.sds/config",
      "echo '  ROLE: ${var.asg_role}' >> ~/.sds/config",
      "echo '  SECURITY_GROUPS:' >> ~/.sds/config",
      "echo '    - ${var.verdi_security_group_id}' >> ~/.sds/config",
      "echo '    - ${var.verdi_security_group_id}' >> ~/.sds/config",
      "echo '  VPC: ${var.asg_vpc}' >> ~/.sds/config",
      "echo >> ~/.sds/config",

      "echo STAGING_AREA: >> ~/.sds/config",
      "echo '  LAMBDA_SECURITY_GROUPS:' >> ~/.sds/config",
      "echo '    - ${var.cluster_security_group_id}' >> ~/.sds/config",
      "echo '  LAMBDA_VPC: ${var.lambda_vpc}' >> ~/.sds/config",
      "echo '  LAMBDA_ROLE: \"${var.lambda_role_arn}\"' >> ~/.sds/config",
      "echo '  JOB_TYPE: ${var.lambda_job_type}' >> ~/.sds/config",
      "echo '  JOB_RELEASE: ${var.pcm_branch}' >> ~/.sds/config",
      "echo '  JOB_QUEUE: ${var.lambda_job_queue}' >> ~/.sds/config",
      "echo >> ~/.sds/config",

      "echo CNM_RESPONSE_HANDLER: >> ~/.sds/config",
      "echo '  LAMBDA_SECURITY_GROUPS:' >> ~/.sds/config",
      "echo '    - ${var.cluster_security_group_id}' >> ~/.sds/config",
      "echo '  LAMBDA_VPC: ${var.lambda_vpc}' >> ~/.sds/config",
      "echo '  LAMBDA_ROLE: \"${var.lambda_role_arn}\"' >> ~/.sds/config",
      "echo '  JOB_TYPE: \"${var.cnm_r_handler_job_type}\"' >> ~/.sds/config",
      "echo '  JOB_RELEASE: ${var.product_delivery_branch}' >> ~/.sds/config",
      "echo '  JOB_QUEUE: ${var.cnm_r_job_queue}' >> ~/.sds/config",
      "echo '  EVENT_TRIGGER: ${var.cnm_r_event_trigger}' >> ~/.sds/config",
      "echo '  PRODUCT_TAG: true' >> ~/.sds/config",
      "echo '  ALLOWED_ACCOUNT: \"${var.cnm_r_allowed_account}\"' >> ~/.sds/config",
      "echo >> ~/.sds/config",

      "echo GIT_OAUTH_TOKEN: ${var.git_auth_key} >> ~/.sds/config",
      "echo >> ~/.sds/config",

      "echo PROVES_URL: https://prov-es.jpl.nasa.gov/beta >> ~/.sds/config",
      "echo PROVES_IMPORT_URL: https://prov-es.jpl.nasa.gov/beta/api/v0.1/prov_es/import/json >> ~/.sds/config",
      "echo DATASETS_CFG: $${HOME}/verdi/etc/datasets.json >> ~/.sds/config",
      "echo >> ~/.sds/config",

      "echo SYSTEM_JOBS_QUEUE: system-jobs-queue >> ~/.sds/config",
      "echo >> ~/.sds/config",

      "echo MOZART_ES_CLUSTER: resource_cluster >> ~/.sds/config",
      "echo METRICS_ES_CLUSTER: metrics_cluster >> ~/.sds/config",
      "echo DATASET_QUERY_INDEX: grq >> ~/.sds/config",
      "echo USER_RULES_DATASET_INDEX: user_rules >> ~/.sds/config",
      "echo EXTRACTOR_HOME: /home/ops/verdi/ops/${var.project}-pcm/extractor >> ~/.sds/config",
      "echo CONTAINER_REGISTRY: localhost:5050 >> ~/.sds/config",
      "echo CONTAINER_REGISTRY_BUCKET: ${var.docker_registry_bucket} >> ~/.sds/config",
      "echo DAAC_PROXY: \"${var.daac_delivery_proxy}\" >> ~/.sds/config",
      "echo USE_S3_URI: \"${var.use_s3_uri_structure}\" >> ~/.sds/config",
      "if [ \"${local.daac_delivery_event_type}\" = \"sqs\" ]; then",
      "  echo DAAC_SQS_URL: \"https://sqs.${local.daac_delivery_region}.amazonaws.com/${local.daac_delivery_account}/${local.daac_delivery_resource_name}\" >> ~/.sds/config",
      "  echo DAAC_ENDPOINT_URL: \"${var.daac_endpoint_url}\" >> ~/.sds/config",
      "else",
      "  echo DAAC_SQS_URL: \"\" >> ~/.sds/config",
      "fi",
      "echo PCM_COMMONS_REPO: \"${var.pcm_commons_repo}\" >> ~/.sds/config",
      "echo PCM_COMMONS_BRANCH: \"${var.pcm_commons_branch}\" >> ~/.sds/config",
      "echo CRID: \"${var.crid}\" >> ~/.sds/config",
      "cat ~/q_config >> ~/.sds/config",
      "echo >> ~/.sds/config",

      "echo INACTIVITY_THRESHOLD: ${var.inactivity_threshold} >> ~/.sds/config",
      "echo >> ~/.sds/config",

      "echo EARTHDATA_USER: ${var.earthdata_user} >> ~/.sds/config",
      "echo EARTHDATA_PASS: ${var.earthdata_pass} >> ~/.sds/config",
      "echo >> ~/.sds/config"
    ]
  }

  provisioner "remote-exec" {
    inline = [
      "set -ex",
      "mv ~/.sds ~/.sds.bak",
      "rm -rf ~/mozart",
      "if [ \"${var.hysds_release}\" = \"develop\" ]; then",
      "  git clone --single-branch -b ${var.hysds_release} https://${var.git_auth_key}@github.jpl.nasa.gov/IEMS-SDS/pcm-releaser.git",
      "  cd pcm-releaser",
      "  export release=${var.hysds_release}",
      "  export conda_dir=$HOME/conda",
      "  ./build_conda.sh $conda_dir $release",
      "  cd ..",
      "  rm -rf pcm-releaser",
      "  scp -o StrictHostKeyChecking=no -q -i ~/.ssh/${basename(var.private_key_file)} hysds-conda_env-${var.hysds_release}.tar.gz hysdsops@${aws_instance.metrics.private_ip}:hysds-conda_env-${var.hysds_release}.tar.gz",
      "  ssh -o StrictHostKeyChecking=no -q -i ~/.ssh/${basename(var.private_key_file)} hysdsops@${aws_instance.metrics.private_ip} 'mkdir -p ~/conda; tar xfz hysds-conda_env-${var.hysds_release}.tar.gz -C conda; export PATH=$HOME/conda/bin:$PATH; conda-unpack; rm -rf hysds-conda_env-${var.hysds_release}.tar.gz'",
      "  scp -o StrictHostKeyChecking=no -q -i ~/.ssh/${basename(var.private_key_file)} hysds-conda_env-${var.hysds_release}.tar.gz hysdsops@${aws_instance.grq.private_ip}:hysds-conda_env-${var.hysds_release}.tar.gz",
      "  ssh -o StrictHostKeyChecking=no -q -i ~/.ssh/${basename(var.private_key_file)} hysdsops@${aws_instance.grq.private_ip} 'mkdir -p ~/conda; tar xfz hysds-conda_env-${var.hysds_release}.tar.gz -C conda; export PATH=$HOME/conda/bin:$PATH; conda-unpack; rm -rf hysds-conda_env-${var.hysds_release}.tar.gz'",
      "  scp -o StrictHostKeyChecking=no -q -i ~/.ssh/${basename(var.private_key_file)} hysds-conda_env-${var.hysds_release}.tar.gz hysdsops@${aws_instance.factotum.private_ip}:hysds-conda_env-${var.hysds_release}.tar.gz",
      "  ssh -o StrictHostKeyChecking=no -q -i ~/.ssh/${basename(var.private_key_file)} hysdsops@${aws_instance.factotum.private_ip} 'mkdir -p ~/conda; tar xfz hysds-conda_env-${var.hysds_release}.tar.gz -C conda; export PATH=$HOME/conda/bin:$PATH; conda-unpack; rm -rf hysds-conda_env-${var.hysds_release}.tar.gz'",
      "  git clone https://github.com/hysds/hysds-framework",
      "  cd hysds-framework",
      "  git fetch",
      "  git fetch --tags",
      "  git checkout ${var.hysds_release}",
      "  ./install.sh mozart -d",
      "  rm -rf ~/mozart/pkgs/hysds-verdi-latest.tar.gz",
      "else",
      "  ~/download_artifact.sh -m \"${var.artifactory_mirror_url}\" -b \"${var.artifactory_base_url}\" -k \"${var.artifactory_fn_api_key}\" \"${var.artifactory_base_url}/${var.artifactory_repo}/gov/nasa/jpl/${var.project}/sds/pcm/${var.hysds_release}/hysds-conda_env-${var.hysds_release}.tar.gz\"",
      "  mkdir -p ~/conda",
      "  tar xfz hysds-conda_env-${var.hysds_release}.tar.gz -C conda",
      "  export PATH=$HOME/conda/bin:$PATH",
      "  conda-unpack",
      "  rm -rf hysds-conda_env-${var.hysds_release}.tar.gz",
      "  ~/download_artifact.sh -m \"${var.artifactory_mirror_url}\" -b \"${var.artifactory_base_url}\" -k \"${var.artifactory_fn_api_key}\" \"${var.artifactory_base_url}/${var.artifactory_repo}/gov/nasa/jpl/${var.project}/sds/pcm/${var.hysds_release}/hysds-mozart_venv-${var.hysds_release}.tar.gz\"",

      "  tar xfz hysds-mozart_venv-${var.hysds_release}.tar.gz",
      "  rm -rf hysds-mozart_venv-${var.hysds_release}.tar.gz",
      "  ~/download_artifact.sh -m \"${var.artifactory_mirror_url}\" -b \"${var.artifactory_base_url}\" -k \"${var.artifactory_fn_api_key}\" \"${var.artifactory_base_url}/${var.artifactory_repo}/gov/nasa/jpl/${var.project}/sds/pcm/${var.hysds_release}/hysds-verdi_venv-${var.hysds_release}.tar.gz\"",
      "  tar xfz hysds-verdi_venv-${var.hysds_release}.tar.gz",
      "  rm -rf hysds-verdi_venv-${var.hysds_release}.tar.gz",
      "fi",
      "cd ~/mozart/ops",
      "if [ \"${var.use_artifactory}\" = true ]; then",
      "  ~/download_artifact.sh -m \"${var.artifactory_mirror_url}\" -b \"${var.artifactory_base_url}\" \"${var.artifactory_base_url}/${var.artifactory_repo}/gov/nasa/jpl/${var.project}/sds/pcm/${var.project}-sds-pcm-${var.pcm_branch}.tar.gz\"",
      "  tar xfz ${var.project}-sds-pcm-${var.pcm_branch}.tar.gz",
      "  ln -s /export/home/hysdsops/mozart/ops/${var.project}-sds-pcm-${var.pcm_branch} /export/home/hysdsops/mozart/ops/${var.project}-pcm",
      "  rm -rf ${var.project}-sds-pcm-${var.pcm_branch}.tar.gz ",
      "  ~/download_artifact.sh -m \"${var.artifactory_mirror_url}\" -b \"${var.artifactory_base_url}\" \"${var.artifactory_base_url}/${var.artifactory_repo}/gov/nasa/jpl/${var.project}/sds/pcm/CNM_product_delivery-${var.product_delivery_branch}.tar.gz\"",
      "  tar xfz CNM_product_delivery-${var.product_delivery_branch}.tar.gz",
      "  ln -s /export/home/hysdsops/mozart/ops/CNM_product_delivery-${var.product_delivery_branch} /export/home/hysdsops/mozart/ops/CNM_product_delivery",
      "  rm -rf CNM_product_delivery-${var.product_delivery_branch}.tar.gz",
      "  ~/download_artifact.sh -m \"${var.artifactory_mirror_url}\" -b \"${var.artifactory_base_url}\" \"${var.artifactory_base_url}/${var.artifactory_repo}/gov/nasa/jpl/${var.project}/sds/pcm/pcm_commons-${var.pcm_commons_branch}.tar.gz\"",
      "  tar xfz pcm_commons-${var.pcm_commons_branch}.tar.gz",
      "  ln -s /export/home/hysdsops/mozart/ops/pcm_commons-${var.pcm_commons_branch} /export/home/hysdsops/mozart/ops/pcm_commons",
      "  rm -rf pcm_commons-${var.pcm_commons_branch}.tar.gz",
      "  ~/download_artifact.sh -m \"${var.artifactory_mirror_url}\" -b \"${var.artifactory_base_url}\" \"${var.artifactory_base_url}/${var.artifactory_repo}/gov/nasa/jpl/${var.project}/sds/pcm/${var.project}-sds-bach-api-${var.bach_api_branch}.tar.gz\"",
      "  tar xfz ${var.project}-sds-bach-api-${var.bach_api_branch}.tar.gz",
      "  ln -s /export/home/hysdsops/mozart/ops/${var.project}-sds-bach-api-${var.bach_api_branch} /export/home/hysdsops/mozart/ops/bach-api",
      "  rm -rf ${var.project}-sds-bach-api-${var.bach_api_branch}.tar.gz ",
      "  ~/download_artifact.sh -m \"${var.artifactory_mirror_url}\" -b \"${var.artifactory_base_url}\" \"${var.artifactory_base_url}/${var.artifactory_repo}/gov/nasa/jpl/${var.project}/sds/pcm/${var.project}-sds-bach-ui-${var.bach_ui_branch}.tar.gz\"",
      "  tar xfz ${var.project}-sds-bach-ui-${var.bach_ui_branch}.tar.gz",
      "  ln -s /export/home/hysdsops/mozart/ops/${var.project}-sds-bach-ui-${var.bach_ui_branch} /export/home/hysdsops/mozart/ops/bach-ui",
      "  rm -rf ${var.project}-sds-bach-ui-${var.bach_ui_branch}.tar.gz ",
      "else",
      "  git clone --single-branch -b ${var.pcm_branch} https://${var.git_auth_key}@${var.pcm_repo} ${var.project}-pcm",
      "  git clone --single-branch -b ${var.product_delivery_branch} https://${var.git_auth_key}@${var.product_delivery_repo}",
      "  git clone --single-branch -b ${var.pcm_commons_branch} https://${var.git_auth_key}@${var.pcm_commons_repo}",
      "  git clone --single-branch -b ${var.bach_api_branch} https://${var.git_auth_key}@${var.bach_api_repo} bach-api",
      "  git clone --single-branch -b ${var.bach_ui_branch} https://${var.git_auth_key}@${var.bach_ui_repo} bach-ui",
      "fi",
      "export PATH=~/conda/bin:$PATH",
      "cp -rp ${var.project}-pcm/conf/sds ~/.sds",
      "cp ~/.sds.bak/config ~/.sds",
      "cd bach-ui",
      "~/conda/bin/npm install --silent --no-progress",
      "sh create_config_simlink.sh ~/.sds/config ~/mozart/ops/bach-ui",
      "~/conda/bin/npm run build --silent",
      "cd ../",
      "if [ \"${var.grq_aws_es}\" = true ]; then",
      "  cp -f ~/.sds/files/supervisord.conf.grq.aws_es ~/.sds/files/supervisord.conf.grq",
      "fi",
      "if [ \"${var.factotum["instance_type"]}\" = \"c5.xlarge\" ]; then",
      "  cp -f ~/.sds/files/supervisord.conf.factotum.small_instance ~/.sds/files/supervisord.conf.factotum",
      "elif [ \"${var.factotum["instance_type"]}\" = \"r5.8xlarge\" ]; then",
      "  cp -f ~/.sds/files/supervisord.conf.factotum.large_instance ~/.sds/files/supervisord.conf.factotum",
      "fi"
    ]
  }

  # To test HySDS core development (feature branches), uncomment this block
  # and add lines to perform the mods to test them. Three examples have been
  # left as described below:
  #provisioner "remote-exec" {
  #  inline = [
  #    "set -ex",
  #    "source ~/.bash_profile",

  # Example 1: test a single file update from an sdscli feature branch named hotfix-sighup
  #    "cd ~/mozart/ops/sdscli/sdscli/adapters/hysds",
  #    "mv fabfile.py fabfile.py.bak",
  #    "wget https://raw.githubusercontent.com/sdskit/sdscli/hotfix-sighup/sdscli/adapters/hysds/fabfile.py",

  # Example 2: test an entire feature branch (need HYSDS_RELEASE=develop terraform variable)
  #    "cd ~/mozart/ops/hysds",
  #    "git checkout <dustins_branch>",
  #    "pip install -e .",

  # Example 3: test a custom verdi docker image on the ASGs (need HYSDS_RELEASE=develop terraform variable)
  #    "cd ~/mozart/pkgs",
  #    "mv hysds-verdi-develop.tar.gz hysds-verdi-develop.tar.gz.bak",
  #    "docker pull hysds/verdi:<dustins_branch>",
  #    "docker tag hysds/verdi:<dustins_branch> hysds/verdi:develop",
  #    "docker save hysds/verdi:develop > hysds-verdi-develop.tar",
  #    "pigz hysds-verdi-develop.tar",

  #  ]
  #}

  provisioner "remote-exec" {
    inline = [
      "set -ex",
      "source ~/.bash_profile",
      "if [ \"${var.hysds_release}\" = \"develop\" ]; then",
      "  sds -d update mozart -f",
      "  sds -d update grq -f",
      "  sds -d update metrics -f",
      "  sds -d update factotum -f",
      "else",
      "  sds -d update mozart -f -c",
      "  sds -d update grq -f -c",
      "  sds -d update metrics -f -c",
      "  sds -d update factotum -f -c",
      "fi",
      "echo buckets are ---- ${local.code_bucket} ${local.dataset_bucket} ${local.isl_bucket}",
      "if [ \"${var.use_artifactory}\" = true ]; then",
      "  fab -f ~/.sds/cluster.py -R mozart,grq,metrics,factotum update_${var.project}_packages",
      "else",
      "  fab -f ~/.sds/cluster.py -R mozart,grq,metrics,factotum update_${var.project}_packages",
      "fi",
      "if [ \"${var.grq_aws_es}\" = true ] && [ \"${var.use_grq_aws_es_private_verdi}\" = true ]; then",
      "  fab -f ~/.sds/cluster.py -R mozart update_celery_config",
      "fi",
      "fab -f ~/.sds/cluster.py -R grq update_es_template",
      "sds -d ship",
      "cd ~/mozart/pkgs",
      "sds -d pkg import container-hysds_lightweight-jobs-*.sdspkg.tar",
      "aws s3 cp hysds-verdi-${var.hysds_release}.tar.gz s3://${local.code_bucket}/ --no-progress",
      "aws s3 cp docker-registry-2.tar.gz s3://${local.code_bucket}/ --no-progress",
      "aws s3 cp logstash-7.9.3.tar.gz s3://${local.code_bucket}/ --no-progress",
      "sds -d reset all -f",
      "cd ~/mozart/ops/pcm_commons",
      "pip install --progress-bar off -e .",
      "cd ~/mozart/ops/opera-pcm",
      "pip install --progress-bar off -e .",
      #"if [[ \"${var.pcm_release}\" == \"develop\"* ]]; then",
      # TODO hyunlee: remove comment after test, we should only create the data_subscriber_catalog when the catalog exists
      # create the data subscriber catalog elasticsearch index, delete the existing catalog first
      #"    python ~/mozart/ops/opera-pcm/data_subscriber/delete_hls_catalog.py"
      #"    python ~/mozart/ops/opera-pcm/data_subscriber/create_hls_catalog.py",
      #"fi",

<<<<<<< HEAD
      # create data subscriber Elasticsearch index
=======
      # create data subscriber Elasticsearch indexes
>>>>>>> 509c9a7a
      "if [ \"${local.delete_old_job_catalog}\" = true ]; then",
      "    python ~/mozart/ops/opera-pcm/data_subscriber/hls/delete_hls_catalog.py",
      "    python ~/mozart/ops/opera-pcm/data_subscriber/hls_spatial/delete_hls_spatial_catalog.py",
      "fi",
      "python ~/mozart/ops/opera-pcm/data_subscriber/hls/create_hls_catalog.py",
      "python ~/mozart/ops/opera-pcm/data_subscriber/hls_spatial/create_hls_spatial_catalog.py",

      # create accountability Elasticsearch index
      "if [ \"${local.delete_old_job_catalog}\" = true ]; then",
      "    python ~/mozart/ops/opera-pcm/job_accountability/create_job_accountability_catalog.py --delete_old_catalog",
      "else",
      "    python ~/mozart/ops/opera-pcm/job_accountability/create_job_accountability_catalog.py",
      "fi",

      # deploy PGE for R1 (DSWx_HLS)
      "if [[ \"${var.pge_release}\" == \"develop\"* ]]; then",
      "    python ~/mozart/ops/opera-pcm/tools/deploy_pges.py \\",
      "    --image_names ${var.pge_names} \\",
      "    --pge_release \"${var.pge_release}\" \\",
      "    --sds_config ~/.sds/config \\",
      "    --processes 4 \\",
      "    --force \\",
      "    --artifactory_url ${local.pge_artifactory_dev_url}",
      "    --username ${var.artifactory_fn_user} \\",
      "    --api_key ${var.artifactory_fn_api_key}",
      "else",
      "    python ~/mozart/ops/opera-pcm/tools/deploy_pges.py \\",
      "    --image_names ${var.pge_names} \\",
      "    --pge_release ${var.pge_release} \\",
      "    --sds_config ~/.sds/config \\",
      "    --processes 4 \\",
      "    --force \\",
      "    --artifactory_url ${local.pge_artifactory_release_url} \\",
      "    --username ${var.artifactory_fn_user} \\",
      "    --api_key ${var.artifactory_fn_api_key}",
      "fi",
      "sds -d kibana import -f",
      "sds -d cloud storage ship_style --bucket ${local.dataset_bucket}",
      "sds -d cloud storage ship_style --bucket ${local.osl_bucket}",
      "sds -d cloud storage ship_style --bucket ${local.triage_bucket}",
      "sds -d cloud storage ship_style --bucket ${local.lts_bucket}",
      #"sds -d cloud asg create"
    ]
  }

  # Get test data from the artifactory and put into tests directory
  provisioner "remote-exec" {
    inline = [
      "set -ex",
      "source ~/.bash_profile",
      "mkdir -p /export/home/hysdsops/mozart/ops/${var.project}-pcm/tests/L3_DSWx_HLS_PGE/test-files/",
      "wget ${var.artifactory_base_url}/${var.artifactory_repo}/gov/nasa/jpl/${var.project}/sds/pcm/testdata_R1.0.0/hls_l2.tar.gz \\",
      "     -O /export/home/hysdsops/mozart/ops/${var.project}-pcm/tests/L3_DSWx_HLS_PGE/test-files/hls_l2.tar.gz",
      "cd /export/home/hysdsops/mozart/ops/${var.project}-pcm/tests/L3_DSWx_HLS_PGE/test-files/",
      "tar xfz hls_l2.tar.gz"
 #     "wget ${var.artifactory_base_url}/${var.artifactory_repo}/gov/nasa/jpl/nisar/sds/pge/testdata_R1.0.0/l0b_small_001.tgz!/input/id_ff-00-ff01_waveform.xml -O /export/home/hysdsops/mozart/ops/${var.project}-pcm/tests/pge/l0b/id_ff-00-ff01_waveform.xml",
    ]
  }

  // creating the snapshot repositories and lifecycles for GRQ mozart and metrics ES
  provisioner "remote-exec" {
    inline = [
      "set -ex",
      "source ~/.bash_profile",
      // grq
      "~/mozart/bin/snapshot_es_data.py --es-url ${local.grq_es_url} create-repository --repository snapshot-repository --bucket ${var.es_snapshot_bucket} --bucket-path ${var.project}-${var.venue}-${var.counter}/grq --role-arn ${var.es_bucket_role_arn}",
      "~/mozart/bin/snapshot_es_data.py --es-url ${local.grq_es_url} create-lifecycle --repository snapshot-repository --policy-id hourly-snapshot --snapshot grq-backup --index-pattern grq_*,*_catalog",

      // mozart
      "~/mozart/bin/snapshot_es_data.py --es-url http://${aws_instance.mozart.private_ip}:9200 create-repository --repository snapshot-repository --bucket ${var.es_snapshot_bucket} --bucket-path ${var.project}-${var.venue}-${var.counter}/mozart --role-arn ${var.es_bucket_role_arn}",
      "~/mozart/bin/snapshot_es_data.py --es-url http://${aws_instance.mozart.private_ip}:9200 create-lifecycle --repository snapshot-repository --policy-id hourly-snapshot --snapshot mozart-backup --index-pattern *_status-*,user_rules-*,job_specs,hysds_ios-*,containers",

      // metrics
      "~/mozart/bin/snapshot_es_data.py --es-url http://${aws_instance.metrics.private_ip}:9200 create-repository --repository snapshot-repository --bucket ${var.es_snapshot_bucket} --bucket-path ${var.project}-${var.venue}-${var.counter}/metrics --role-arn ${var.es_bucket_role_arn}",
      "~/mozart/bin/snapshot_es_data.py --es-url http://${aws_instance.metrics.private_ip}:9200 create-lifecycle --repository snapshot-repository --policy-id hourly-snapshot --snapshot metrics-backup --index-pattern logstash-*,sdswatch-*",
    ]
  }

}

# Resource to install PCM and its dependencies
resource "null_resource" "install_pcm_and_pges" {
  depends_on = [
    aws_instance.mozart
  ]

  connection {
    type = "ssh"
    host = aws_instance.mozart.private_ip
    user = "hysdsops"
    private_key = file(var.private_key_file)
  }

  provisioner "remote-exec" {
    inline = [
      "set -ex",
      "source ~/.bash_profile",
      # build/import opera-pcm
      "echo Build container",
      "if [ \"${var.use_artifactory}\" = true ]; then",
      "    ~/mozart/ops/${var.project}-pcm/tools/download_artifact.sh -m ${var.artifactory_mirror_url} -b ${var.artifactory_base_url} ${var.artifactory_base_url}/${var.artifactory_repo}/gov/nasa/jpl/${var.project}/sds/pcm/hysds_pkgs/container-nasa_${var.project}-sds-pcm-${var.pcm_branch}.sdspkg.tar",
	  "    sds pkg import container-nasa_${var.project}-sds-pcm-${var.pcm_branch}.sdspkg.tar",
      "    rm -rf container-nasa_${var.project}-sds-pcm-${var.pcm_branch}.sdspkg.tar",
      "    fab -f ~/.sds/cluster.py -R mozart load_container_in_registry:\"container-nasa_${var.project}-sds-pcm:${lower(var.pcm_branch)}\"",
      "else",
      "    sds -d ci add_job -b ${var.pcm_branch} --token https://${var.pcm_repo} s3",
      "    sds -d ci build_job -b ${var.pcm_branch} https://${var.pcm_repo}",
      "    sds -d ci remove_job -b ${var.pcm_branch} https://${var.pcm_repo}",
      "fi",
      # build/import CNM product delivery
      "if [ \"${var.use_artifactory}\" = true ]; then",
      "    ~/mozart/ops/${var.project}-pcm/tools/download_artifact.sh -m ${var.artifactory_mirror_url} -b ${var.artifactory_base_url} ${var.artifactory_base_url}/${var.artifactory_repo}/gov/nasa/jpl/${var.project}/sds/pcm/hysds_pkgs/container-iems-sds_cnm_product_delivery-${var.product_delivery_branch}.sdspkg.tar",
      "    sds pkg import container-iems-sds_cnm_product_delivery-${var.product_delivery_branch}.sdspkg.tar",
      "    rm -rf container-iems-sds_cnm_product_delivery-${var.product_delivery_branch}.sdspkg.tar",
#      "    sds pkg import container-iems-sds_${var.project}-pcm-${var.product_delivery_branch}.sdspkg.tar",
#      "    rm -rf container-iems-sds_${var.project}-pcm-${var.product_delivery_branch}.sdspkg.tar",
      "else",
      "    sds -d ci add_job -b ${var.product_delivery_branch} --token https://${var.product_delivery_repo} s3",
      "    sds -d ci build_job -b ${var.product_delivery_branch} https://${var.product_delivery_repo}",
      "    sds -d ci remove_job -b ${var.product_delivery_branch} https://${var.product_delivery_repo}",
      "fi",
      "echo Set up trigger rules",
      "sh ~/mozart/ops/${var.project}-pcm/cluster_provisioning/setup_trigger_rules.sh ${aws_instance.mozart.private_ip}"
    ]
  }
}

resource "null_resource" "destroy_es_snapshots" {
  triggers = {
    private_key_file   = var.private_key_file
    mozart_pvt_ip      = aws_instance.mozart.private_ip
    grq_aws_es         = var.grq_aws_es
    purge_es_snapshot  = var.purge_es_snapshot
    project            = var.project
    venue              = var.venue
    counter            = var.counter
    es_snapshot_bucket = var.es_snapshot_bucket
    grq_es_url         = "${var.grq_aws_es ? "https" : "http"}://${var.grq_aws_es ? var.grq_aws_es_host : aws_instance.grq.private_ip}:${var.grq_aws_es ? var.grq_aws_es_port : 9200}"
  }

  connection {
    type        = "ssh"
    host        = self.triggers.mozart_pvt_ip
    user        = "hysdsops"
    private_key = file(self.triggers.private_key_file)
  }

  provisioner "remote-exec" {
    when = destroy
    inline = [
      "set -ex",
      "source ~/.bash_profile",
      "if [ \"${self.triggers.purge_es_snapshot}\" = true ]; then",
      "  aws s3 rm --recursive s3://${self.triggers.es_snapshot_bucket}/${self.triggers.project}-${self.triggers.venue}-${self.triggers.counter}",
      "  if [ \"${self.triggers.grq_aws_es}\" = true ]; then",
      "    ~/mozart/bin/snapshot_es_data.py --es-url ${self.triggers.grq_es_url} delete-lifecycle --policy-id hourly-snapshot",
      "    ~/mozart/bin/snapshot_es_data.py --es-url ${self.triggers.grq_es_url} delete-all-snapshots --repository snapshot-repository",
      "    ~/mozart/bin/snapshot_es_data.py --es-url ${self.triggers.grq_es_url} delete-repository --repository snapshot-repository",
      "  fi",
      "fi"
    ]
  }
}

locals {
  rs_fwd_lifecycle_configuration_json = jsonencode(
    {
      "Rules": [
        {
          "Expiration": {
            "Days": var.rs_fwd_bucket_ingested_expiration
          },
          "ID" : "RS Bucket Deletion",
          "Prefix": "products/",
          "Status" : "Enabled"
        }
      ]
    }
  )
}

resource "null_resource" "rs_fwd_add_lifecycle_rule" {
  depends_on = [local.rs_fwd_lifecycle_configuration_json, aws_instance.mozart]

  connection {
    type     = "ssh"
    host     = aws_instance.mozart.private_ip
    user     = "hysdsops"
    private_key = file(var.private_key_file)
  }

  # this makes it re-run every time
  triggers = {
    always_run = timestamp()
  }

  provisioner "remote-exec" {
    inline = ["aws s3api put-bucket-lifecycle-configuration --bucket ${local.dataset_bucket} --lifecycle-configuration '${local.rs_fwd_lifecycle_configuration_json}'"]
  }

}

############################
# Autoscaling Group related
############################

data "aws_subnet_ids" "asg_vpc" {
  vpc_id = var.asg_vpc
}

resource "aws_launch_template" "launch_template" {
  for_each               = var.queues
  name                   = "${var.project}-${var.venue}-${local.counter}-${each.key}-launch-template"
  image_id               = var.amis["autoscale"]
  key_name               = local.key_name
  user_data              = base64encode("BUNDLE_URL=s3://${local.code_bucket}/${each.key}-${var.project}-${var.venue}-${local.counter}.tbz2")
  vpc_security_group_ids = [var.verdi_security_group_id]

  tags = { Bravo = "pcm" }
  block_device_mappings {
    device_name = "/dev/sda1"
    ebs {
      volume_size           = lookup(each.value, "root_dev_size")
      delete_on_termination = true
    }
  }

  block_device_mappings {
    device_name = "/dev/sdf"
    ebs {
      volume_size = lookup(each.value, "data_dev_size")
      snapshot_id = data.aws_ebs_snapshot.docker_verdi_registry.id
    }
  }

  iam_instance_profile {
    name = var.asg_use_role ? var.asg_role : ""
  }
  tag_specifications {
    resource_type = "volume"

    tags = {
      Bravo = "pcm"
    }
  }
  #This is very important, as it tells terraform to not mess with tags
  lifecycle {
    ignore_changes = [tags]
  }
}

resource "aws_autoscaling_group" "autoscaling_group" {
  for_each                  = var.queues
  name                      = "${var.project}-${var.venue}-${local.counter}-${each.key}"
  depends_on                = [aws_launch_template.launch_template]
  max_size                  = lookup(each.value, "max_size")
  min_size                  = 0
  default_cooldown          = 60
  desired_capacity          = 0
  health_check_grace_period = 300
  health_check_type         = "EC2"
  protect_from_scale_in     = false
  vpc_zone_identifier       = data.aws_subnet_ids.asg_vpc.ids
  metrics_granularity       = "1Minute"
  enabled_metrics = [
    "GroupMinSize",
    "GroupMaxSize",
    "GroupDesiredCapacity",
    "GroupInServiceInstances",
    "GroupPendingInstances",
    "GroupStandbyInstances",
    "GroupTerminatingInstances",
    "GroupTotalInstances"
  ]
  tags = [
    {
      key                 = "Name"
      value               = "${var.project}-${var.venue}-${local.counter}-${each.key}"
      propagate_at_launch = true
    },
#    {
#      key                 = "Venue"
#      value               = "${var.project}-${var.venue}-${local.counter}"
#      propagate_at_launch = true
#    },
    {
      key                 = "Queue"
      value               = each.key
      propagate_at_launch = true
    },
    {
      key                 = "Bravo"
      value               = "pcm"
      propagate_at_launch = true
    },
  ]
  mixed_instances_policy {
    instances_distribution {
      spot_allocation_strategy                 = "lowest-price"
      spot_instance_pools                      = 3
      on_demand_base_capacity                  = 0
      on_demand_percentage_above_base_capacity = 0
    }

    launch_template {
      launch_template_specification {
        launch_template_name = "${var.project}-${var.venue}-${local.counter}-${each.key}-launch-template"
        version              = "$Latest"
      }

      dynamic "override" {
        for_each = toset(lookup(each.value, "instance_type"))
        content {
          instance_type = override.value
        }
      }
    }
  }
  #This is very important, as it tells terraform to not mess with tags
  lifecycle {
    ignore_changes = [tags]
  }
}

resource "aws_autoscaling_policy" "autoscaling_policy" {
  for_each               = var.queues
  name                   = "${var.project}-${var.venue}-${local.counter}-${each.key}-target-tracking"
  policy_type            = "TargetTrackingScaling"
  autoscaling_group_name = "${var.project}-${var.venue}-${local.counter}-${each.key}"
  depends_on             = [aws_autoscaling_group.autoscaling_group]
  target_tracking_configuration {
    customized_metric_specification {

      metric_dimension {
        name  = "AutoScalingGroupName"
        value = "${var.project}-${var.venue}-${local.counter}-${each.key}"
      }

      metric_dimension {
        name  = "Queue"
        value = each.key
      }
      metric_name = "${lookup(each.value, "total_jobs_metric", false) ? "JobsPerInstance" : "JobsWaitingPerInstance"}-${var.project}-${var.venue}-${local.counter}-${each.key}"
      unit        = "None"
      namespace   = "HySDS"
      statistic   = "Maximum"
    }
    target_value     = 1.0
    disable_scale_in = true
  }

}


######################
# metrics
######################

resource "aws_instance" "metrics" {
  ami                  = var.amis["metrics"]
  instance_type        = var.metrics["instance_type"]
  key_name             = local.key_name
  availability_zone    = var.az
  iam_instance_profile = var.pcm_cluster_role["name"]
  private_ip           = var.metrics["private_ip"] != "" ? var.metrics["private_ip"] : null
  tags = {
    Name  = "${var.project}-${var.venue}-${local.counter}-pcm-${var.metrics["name"]}",
    Bravo = "pcm"
  }
  volume_tags = {
    Bravo = "pcm"
  }
  #This is very important, as it tells terraform to not mess with tags
  lifecycle {
    ignore_changes = [tags, volume_tags]
  }
  subnet_id              = var.subnet_id
  vpc_security_group_ids = [var.cluster_security_group_id]

  connection {
    type        = "ssh"
    host        = aws_instance.metrics.private_ip
    user        = "hysdsops"
    private_key = file(var.private_key_file)
  }

  provisioner "local-exec" {
    command = "echo export METRICS_IP=${aws_instance.metrics.private_ip} > metrics_ip.sh"
  }

  provisioner "file" {
    content     = templatefile("${path.module}/bash_profile.metrics.tmpl", {})
    destination = ".bash_profile"
  }

  provisioner "file" {
    source      = "${path.module}/../../../tools/download_artifact.sh"
    destination = "download_artifact.sh"
  }

  provisioner "remote-exec" {
    inline = [
      "chmod 755 ~/download_artifact.sh",
      "if [ \"${var.hysds_release}\" != \"develop\" ]; then",
      "  ~/download_artifact.sh -m \"${var.artifactory_mirror_url}\" -b \"${var.artifactory_base_url}\" -k \"${var.artifactory_fn_api_key}\" \"${var.artifactory_base_url}/${var.artifactory_repo}/gov/nasa/jpl/${var.project}/sds/pcm/${var.hysds_release}/hysds-conda_env-${var.hysds_release}.tar.gz\"",
      "  mkdir -p ~/conda",
      "  tar xfz hysds-conda_env-${var.hysds_release}.tar.gz -C conda",
      "  export PATH=$HOME/conda/bin:$PATH",
      "  conda-unpack",
      "  rm -rf hysds-conda_env-${var.hysds_release}.tar.gz",
      "  ~/download_artifact.sh -m \"${var.artifactory_mirror_url}\" -b \"${var.artifactory_base_url}\" -k \"${var.artifactory_fn_api_key}\" \"${var.artifactory_base_url}/${var.artifactory_repo}/gov/nasa/jpl/${var.project}/sds/pcm/${var.hysds_release}/hysds-metrics_venv-${var.hysds_release}.tar.gz\"",
      "  tar xfz hysds-metrics_venv-${var.hysds_release}.tar.gz",
      "  rm -rf hysds-metrics_venv-${var.hysds_release}.tar.gz",
      "fi"
    ]
  }
}


######################
# grq
######################

resource "aws_instance" "grq" {
  ami                  = var.amis["grq"]
  instance_type        = var.grq["instance_type"]
  key_name             = local.key_name
  availability_zone    = var.az
  iam_instance_profile = var.pcm_cluster_role["name"]
  private_ip           = var.grq["private_ip"] != "" ? var.grq["private_ip"] : null
  tags = {
    Name  = "${var.project}-${var.venue}-${local.counter}-pcm-${var.grq["name"]}",
    Bravo = "pcm"
  }
  volume_tags = {
    Bravo = "pcm"
  }
  #This is very important, as it tells terraform to not mess with tags
  lifecycle {
    ignore_changes = [tags, volume_tags]
  }
  subnet_id              = var.subnet_id
  vpc_security_group_ids = [var.cluster_security_group_id]

  connection {
    type        = "ssh"
    host        = aws_instance.grq.private_ip
    user        = "hysdsops"
    private_key = file(var.private_key_file)
  }


  provisioner "local-exec" {
    command = "echo export GRQ_IP=${aws_instance.grq.private_ip} > grq_ip.sh"
  }

  provisioner "file" {
    content     = templatefile("${path.module}/bash_profile.grq.tmpl", {})
    destination = ".bash_profile"
  }

  provisioner "file" {
    source      = "${path.module}/../../../tools/download_artifact.sh"
    destination = "download_artifact.sh"
  }

  provisioner "remote-exec" {
    inline = [
      "chmod 755 ~/download_artifact.sh",
      "if [ \"${var.hysds_release}\" != \"develop\" ]; then",
      "  ~/download_artifact.sh -m \"${var.artifactory_mirror_url}\" -b \"${var.artifactory_base_url}\" -k \"${var.artifactory_fn_api_key}\" \"${var.artifactory_base_url}/${var.artifactory_repo}/gov/nasa/jpl/${var.project}/sds/pcm/${var.hysds_release}/hysds-conda_env-${var.hysds_release}.tar.gz\"",
      "  mkdir -p ~/conda",
      "  tar xfz hysds-conda_env-${var.hysds_release}.tar.gz -C conda",
      "  export PATH=$HOME/conda/bin:$PATH",
      "  conda-unpack",
      "  rm -rf hysds-conda_env-${var.hysds_release}.tar.gz",
      "  ~/download_artifact.sh -m \"${var.artifactory_mirror_url}\" -b \"${var.artifactory_base_url}\" -k \"${var.artifactory_fn_api_key}\" \"${var.artifactory_base_url}/${var.artifactory_repo}/gov/nasa/jpl/${var.project}/sds/pcm/${var.hysds_release}/hysds-grq_venv-${var.hysds_release}.tar.gz\"",
      "  tar xfz hysds-grq_venv-${var.hysds_release}.tar.gz",
      "  rm -rf hysds-grq_venv-${var.hysds_release}.tar.gz",
      "fi",
      "if [ \"${var.use_artifactory}\" = true ]; then",
      "  ~/download_artifact.sh -m \"${var.artifactory_mirror_url}\" -b \"${var.artifactory_base_url}\" \"${var.artifactory_base_url}/${var.artifactory_repo}/gov/nasa/jpl/${var.project}/sds/pcm/${var.project}-sds-bach-api-${var.bach_api_branch}.tar.gz\"",
      "  tar xfz ${var.project}-sds-bach-api-${var.bach_api_branch}.tar.gz",
      "  ln -s /export/home/hysdsops/mozart/ops/${var.project}-sds-bach-api-${var.bach_api_branch} /export/home/hysdsops/mozart/ops/${var.project}-sds-bach-api",
      "  rm -rf ${var.project}-sds-bach-api-${var.bach_api_branch}.tar.gz ",
      "else",
      "  git clone --single-branch -b ${var.bach_api_branch} https://${var.git_auth_key}@${var.bach_api_repo} bach-api",
      "fi"
    ]
  }

}


######################
# factotum
######################

resource "aws_instance" "factotum" {
  ami                  = var.amis["factotum"]
  instance_type        = var.factotum["instance_type"]
  key_name             = local.key_name
  availability_zone    = var.az
  iam_instance_profile = var.pcm_cluster_role["name"]
  private_ip           = var.factotum["private_ip"] != "" ? var.factotum["private_ip"] : null
  tags = {
    Name  = "${var.project}-${var.venue}-${local.counter}-pcm-${var.factotum["name"]}",
    Bravo = "pcm"
  }
  volume_tags = {
    Bravo = "pcm"
  }
  #This is very important, as it tells terraform to not mess with tags
  lifecycle {
    ignore_changes = [tags, volume_tags]
  }
  subnet_id              = var.subnet_id
  vpc_security_group_ids = [var.cluster_security_group_id]

  root_block_device {
    volume_size           = var.factotum["root_dev_size"]
    volume_type           = "gp2"
    delete_on_termination = true
  }

  ebs_block_device {
    device_name           = var.factotum["data_dev"]
    volume_size           = var.factotum["data_dev_size"]
    volume_type           = "gp2"
    delete_on_termination = true
  }

  connection {
    type        = "ssh"
    host        = aws_instance.factotum.private_ip
    user        = "hysdsops"
    private_key = file(var.private_key_file)
  }

  provisioner "local-exec" {
    command = "echo export FACTOTUM_IP=${aws_instance.factotum.private_ip} > factotum_ip.sh"
  }

  provisioner "file" {
    content     = templatefile("${path.module}/bash_profile.verdi.tmpl", {})
    destination = ".bash_profile"
  }

  provisioner "file" {
    source      = "${path.module}/../../../tools/download_artifact.sh"
    destination = "download_artifact.sh"
  }

  provisioner "remote-exec" {
    inline = [
      "chmod 755 ~/download_artifact.sh",
      "if [ \"${var.hysds_release}\" != \"develop\" ]; then",
      "  ~/download_artifact.sh -m \"${var.artifactory_mirror_url}\" -b \"${var.artifactory_base_url}\" -k \"${var.artifactory_fn_api_key}\" \"${var.artifactory_base_url}/${var.artifactory_repo}/gov/nasa/jpl/${var.project}/sds/pcm/${var.hysds_release}/hysds-conda_env-${var.hysds_release}.tar.gz\"",
      "  mkdir -p ~/conda",
      "  tar xfz hysds-conda_env-${var.hysds_release}.tar.gz -C conda",
      "  export PATH=$HOME/conda/bin:$PATH",
      "  conda-unpack",
      "  rm -rf hysds-conda_env-${var.hysds_release}.tar.gz",
      "  ~/download_artifact.sh -m \"${var.artifactory_mirror_url}\" -b \"${var.artifactory_base_url}\" -k \"${var.artifactory_fn_api_key}\" \"${var.artifactory_base_url}/${var.artifactory_repo}/gov/nasa/jpl/${var.project}/sds/pcm/${var.hysds_release}/hysds-verdi_venv-${var.hysds_release}.tar.gz\"",
      "  tar xfz hysds-verdi_venv-${var.hysds_release}.tar.gz",
      "  rm -rf hysds-verdi_venv-${var.hysds_release}.tar.gz",
      "fi",
    ]
  }
}

resource "aws_lambda_function" "cnm_response_handler" {
  depends_on    = [null_resource.download_lambdas]
  filename      = "${var.lambda_cnm_r_handler_package_name}-${var.lambda_package_release}.zip"
  description   = "Lambda function to process CNM Response messages"
  function_name = "${var.project}-${var.venue}-${local.counter}-daac-cnm_response-handler"
  handler       = "lambda_function.lambda_handler"
  timeout       = 300
  role          = var.lambda_role_arn
  runtime       = "python3.8"
  vpc_config {
    security_group_ids = [var.cluster_security_group_id]
    subnet_ids         = data.aws_subnet_ids.lambda_vpc.ids
  }
  environment {
    variables = {
      "EVENT_TRIGGER" = var.cnm_r_event_trigger
      "JOB_TYPE"      = var.cnm_r_handler_job_type
      "JOB_RELEASE"   = var.product_delivery_branch
      "JOB_QUEUE"     = var.cnm_r_job_queue
      "MOZART_URL"    = "https://${aws_instance.mozart.private_ip}/mozart"
      "PRODUCT_TAG"   = "true"
    }
  }
}

resource "aws_cloudwatch_log_group" "cnm_response_handler" {
  name              = "/aws/lambda/${var.project}-${var.venue}-${local.counter}-daac-cnm_response-handler"
  retention_in_days = var.lambda_log_retention_in_days
}

resource "aws_sns_topic" "cnm_response" {
  count = local.sns_count
  name  = "${var.project}-${var.venue}-${local.counter}-daac-cnm-response"
}

resource "aws_sns_topic_policy" "cnm_response" {
  depends_on = [aws_sns_topic.cnm_response, data.aws_iam_policy_document.sns_topic_policy]
  count      = local.sns_count
  arn        = aws_sns_topic.cnm_response[count.index].arn
  policy     = data.aws_iam_policy_document.sns_topic_policy[count.index].json
}

data "aws_iam_policy_document" "sns_topic_policy" {
  depends_on = [aws_sns_topic.cnm_response]
  count      = local.sns_count
  policy_id  = "__default_policy_ID"
  statement {
    actions = [
      "SNS:Publish",
      "SNS:RemovePermission",
      "SNS:SetTopicAttributes",
      "SNS:DeleteTopic",
      "SNS:ListSubscriptionsByTopic",
      "SNS:GetTopicAttributes",
      "SNS:Receive",
      "SNS:AddPermission",
      "SNS:Subscribe"
    ]
    condition {
      test     = "StringEquals"
      variable = "AWS:SourceOwner"
      values = [
        var.aws_account_id
      ]
    }
    effect = "Allow"
    principals {
      type        = "AWS"
      identifiers = ["*"]
    }
    resources = [
      aws_sns_topic.cnm_response[count.index].arn
    ]
    sid = "__default_statement_ID"
  }
}

resource "aws_sns_topic_subscription" "lambda_cnm_r_handler_subscription" {
  depends_on = [aws_sns_topic.cnm_response, aws_lambda_function.cnm_response_handler]
  count      = local.sns_count
  topic_arn  = aws_sns_topic.cnm_response[count.index].arn
  protocol   = "lambda"
  endpoint   = aws_lambda_function.cnm_response_handler.arn
}

resource "aws_lambda_permission" "allow_sns_cnm_r" {
  count         = local.sns_count
  action        = "lambda:InvokeFunction"
  function_name = aws_lambda_function.cnm_response_handler.function_name
  principal     = "sns.amazonaws.com"
  statement_id  = "ID-1"
  source_arn    = aws_sns_topic.cnm_response[count.index].arn
}

resource "aws_kinesis_stream" "cnm_response" {
  count       = local.kinesis_count
  name        = "${var.project}-${var.venue}-${local.counter}-daac-cnm-response"
  shard_count = 1
}

resource "aws_lambda_event_source_mapping" "kinesis_event_source_mapping" {
  depends_on        = [aws_kinesis_stream.cnm_response, aws_lambda_function.cnm_response_handler]
  count             = local.kinesis_count
  event_source_arn  = aws_kinesis_stream.cnm_response[count.index].arn
  function_name     = aws_lambda_function.cnm_response_handler.arn
  starting_position = "TRIM_HORIZON"
}

data "aws_ebs_snapshot" "docker_verdi_registry" {
  most_recent = true

  filter {
    name   = "tag:Verdi"
    values = [var.hysds_release]
  }
  filter {
    name   = "tag:Registry"
    values = ["2"]
  }
  filter {
    name   = "tag:Logstash"
    values = ["7.9.3"]
  }
}

resource "aws_lambda_function" "event-misfire_lambda" {
  depends_on    = [null_resource.download_lambdas]
  filename      = "${var.lambda_e-misfire_handler_package_name}-${var.lambda_package_release}.zip"
  description   = "Lambda function to process data from EVENT-MISFIRE bucket"
  function_name = "${var.project}-${var.venue}-${local.counter}-event-misfire-lambda"
  handler       = "lambda_function.lambda_handler"
  role          = var.lambda_role_arn
  runtime       = "python3.8"
  timeout       = 500
  vpc_config {
    security_group_ids = [var.cluster_security_group_id]
    subnet_ids         = data.aws_subnet_ids.lambda_vpc.ids
  }
  environment {
    variables = {
      "JOB_TYPE"                    = var.lambda_job_type
      "JOB_RELEASE"                 = var.pcm_branch
      "JOB_QUEUE"                   = var.lambda_job_queue
      "MOZART_ES_URL"               = "http://${aws_instance.mozart.private_ip}:9200"
      "DATASET_S3_ENDPOINT"         = "s3-us-west-2.amazonaws.com"
      "SIGNAL_FILE_BUCKET"          = local.isl_bucket
      "DELAY_THRESHOLD"             = var.event_misfire_delay_threshold_seconds
      "E_MISFIRE_METRIC_ALARM_NAME" = local.e_misfire_metric_alarm_name
    }
  }
}

resource "aws_cloudwatch_log_group" "event-misfire_lambda" {
  name              = "/aws/lambda/${var.project}-${var.venue}-${local.counter}-event-misfire-lambda"
  retention_in_days = var.lambda_log_retention_in_days
}

resource "aws_cloudwatch_event_rule" "event-misfire_lambda" {
  name                = "${aws_lambda_function.event-misfire_lambda.function_name}-Trigger"
  description         = "Cloudwatch event to trigger event misfire monitoring lambda"
  schedule_expression = var.event_misfire_trigger_frequency
}

resource "aws_cloudwatch_event_target" "event-misfire_lambda" {
  rule      = aws_cloudwatch_event_rule.event-misfire_lambda.name
  target_id = "Lambda"
  arn       = aws_lambda_function.event-misfire_lambda.arn
}

resource "aws_lambda_permission" "event-misfire_lambda" {
  statement_id  = aws_cloudwatch_event_rule.event-misfire_lambda.name
  action        = "lambda:InvokeFunction"
  principal     = "events.amazonaws.com"
  source_arn    = aws_cloudwatch_event_rule.event-misfire_lambda.arn
  function_name = aws_lambda_function.event-misfire_lambda.function_name
}

# Resources to provision the Observation Accountability Report timer
# Lambda function to submit a job to create the Observation Accountability Report
#resource "aws_lambda_function" "observation_accountability_report_timer" {
#  depends_on = [null_resource.download_lambdas]
#  filename = "${var.lambda_report_handler_package_name}-${var.lambda_package_release}.zip"
#  description = "Lambda function to submit a job that will create an Accountability Report"
#  function_name = "${var.project}-${var.venue}-${local.counter}-obs-acct-report-timer"
#  handler = "lambda_function.lambda_handler"
#  role = var.lambda_role_arn
#  runtime = "python3.8"
#  vpc_config {
#    security_group_ids = [var.cluster_security_group_id]
#    subnet_ids = data.aws_subnet_ids.lambda_vpc.ids
#  }
#  timeout = 30
#  environment {
#    variables = {
#      "MOZART_URL": "https://${aws_instance.mozart.private_ip}/mozart",
#      "JOB_QUEUE": "${var.project}-job_worker-small",
#      "JOB_TYPE": local.accountability_report_job_type,
#      "JOB_RELEASE": var.pcm_branch,
#      "REPORT_NAME": "ObservationAccountabilityReport",
#      "REPORT_FORMAT": "xml",
#      "OSL_BUCKET_NAME": local.osl_bucket,
#      "OSL_STAGING_AREA": var.osl_report_staging_area,
#      "USER_START_TIME": "",
#      "USER_END_TIME": ""
#    }
#  }
#}

#resource "aws_cloudwatch_log_group" "observation_accountability_report_timer" {
#  depends_on = [aws_lambda_function.observation_accountability_report_timer]
#  name = "/aws/lambda/${aws_lambda_function.observation_accountability_report_timer.function_name}"
#  retention_in_days = var.lambda_log_retention_in_days
#}

# Cloudwatch event that will trigger a Lambda that submits the observation accountability report job
#resource "aws_cloudwatch_event_rule" "observation_accountability_report_timer" {
#  name = "${aws_lambda_function.observation_accountability_report_timer.function_name}-Trigger"
#  description = "Cloudwatch event to trigger the Observation Accountability Report Timer Lambda"
#  schedule_expression = var.obs_acct_report_timer_trigger_frequency
#  is_enabled = local.enable_timer
#}

#resource "aws_cloudwatch_event_target" "observation_accountability_report_timer" {
#  rule = aws_cloudwatch_event_rule.observation_accountability_report_timer.name
#  target_id = "Lambda"
#  arn = aws_lambda_function.observation_accountability_report_timer.arn
#}

#resource "aws_lambda_permission" "observation_accountability_report_timer" {
#  statement_id = aws_cloudwatch_event_rule.observation_accountability_report_timer.name
#  action = "lambda:InvokeFunction"
#  principal = "events.amazonaws.com"
#  source_arn = aws_cloudwatch_event_rule.observation_accountability_report_timer.arn
#  function_name = aws_lambda_function.observation_accountability_report_timer.function_name
#}

# Resources to provision the Data Subscriber timers
resource "aws_lambda_function" "hls_download_timer" {
  depends_on = [null_resource.download_lambdas]
  filename = "${var.lambda_data-subscriber-download_handler_package_name}-${var.lambda_package_release}.zip"
  description = "Lambda function to submit a job that will create a Data Subscriber"
  function_name = "${var.project}-${var.venue}-${local.counter}-data-subscriber-download-timer"
  handler = "lambda_function.lambda_handler"
  role = var.lambda_role_arn
  runtime = "python3.8"
  vpc_config {
    security_group_ids = [var.cluster_security_group_id]
    subnet_ids = data.aws_subnet_ids.lambda_vpc.ids
  }
  timeout = 30
  environment {
    variables = {
      "MOZART_URL": "https://${aws_instance.mozart.private_ip}/mozart",
	    "JOB_QUEUE": "${var.project}-job_worker-small",
      "JOB_TYPE": local.hls_download_job_type,
      "JOB_RELEASE": var.pcm_branch,
      "ISL_BUCKET_NAME": local.isl_bucket,
<<<<<<< HEAD
      "ISL_STAGING_AREA": var.isl_staging_area,
      "USER_START_TIME": "",
      "USER_END_TIME": "",
      "SMOKE_RUN": "true",
      "DRY_RUN": "true"
=======
      "ISL_STAGING_AREA": var.isl_staging_area
>>>>>>> 509c9a7a
    }
  }
}

resource "aws_cloudwatch_log_group" "hls_download_timer" {
  depends_on = [aws_lambda_function.hls_download_timer]
  name = "/aws/lambda/${aws_lambda_function.hls_download_timer.function_name}"
  retention_in_days = var.lambda_log_retention_in_days
}

# Cloudwatch event that will trigger a Lambda that submits the Data Subscriber timer job
resource "aws_cloudwatch_event_rule" "hls_download_timer" {
  name = "${aws_lambda_function.hls_download_timer.function_name}-Trigger"
  description = "Cloudwatch event to trigger the Data Subscriber Timer Lambda"
<<<<<<< HEAD
  schedule_expression = var.data_download_timer_trigger_frequency
  is_enabled = false
  depends_on = [null_resource.install_pcm_and_pges]
=======
  schedule_expression = var.hls_download_timer_trigger_frequency
  is_enabled = local.enable_timer
>>>>>>> 509c9a7a
}

resource "aws_cloudwatch_event_target" "hls_download_timer" {
  rule = aws_cloudwatch_event_rule.hls_download_timer.name
  target_id = "Lambda"
  arn = aws_lambda_function.hls_download_timer.arn
}

resource "aws_lambda_permission" "hls_download_timer" {
  statement_id = aws_cloudwatch_event_rule.hls_download_timer.name
  action = "lambda:InvokeFunction"
  principal = "events.amazonaws.com"
  source_arn = aws_cloudwatch_event_rule.hls_download_timer.arn
  function_name = aws_lambda_function.hls_download_timer.function_name
}

resource "aws_lambda_function" "hlsl30_query_timer" {
  depends_on = [null_resource.download_lambdas]
  filename = "${var.lambda_data-subscriber-query_handler_package_name}-${var.lambda_package_release}.zip"
  description = "Lambda function to submit a job that will query HLSL30 data."
  function_name = "${var.project}-${var.venue}-${local.counter}-hlsl30-query-timer"
  handler = "lambda_function.lambda_handler"
  role = var.lambda_role_arn
  runtime = "python3.8"
  vpc_config {
    security_group_ids = [var.cluster_security_group_id]
    subnet_ids = data.aws_subnet_ids.lambda_vpc.ids
  }
  timeout = 30
  environment {
    variables = {
      "MOZART_URL": "https://${aws_instance.mozart.private_ip}/mozart",
      "JOB_QUEUE": "factotum-job_worker-small",
      "JOB_TYPE": local.hlsl30_query_job_type,
      "JOB_RELEASE": var.pcm_branch,
<<<<<<< HEAD
      "ISL_BUCKET_NAME": local.isl_bucket,
      "ISL_STAGING_AREA": var.isl_staging_area,
      "USER_START_TIME": "",
      "USER_END_TIME": "",
      "DOWNLOAD_JOB_QUEUE": "${var.project}-job_worker-small",
      "CHUNK_SIZE": "2",
      "SMOKE_RUN": "true",
      "DRY_RUN": "true"
=======
      "MINUTES": var.hls_download_timer_trigger_frequency
>>>>>>> 509c9a7a
    }
  }
}
resource "aws_cloudwatch_log_group" "hlsl30_query_timer" {
  depends_on = [aws_lambda_function.hlsl30_query_timer]
  name = "/aws/lambda/${aws_lambda_function.hlsl30_query_timer.function_name}"
  retention_in_days = var.lambda_log_retention_in_days
}
resource "aws_lambda_function" "hlss30_query_timer" {
  depends_on = [null_resource.download_lambdas]
  filename = "${var.lambda_data-subscriber-query_handler_package_name}-${var.lambda_package_release}.zip"
  description = "Lambda function to submit a job that will query HLSS30 data"
  function_name = "${var.project}-${var.venue}-${local.counter}-hlss30-query-timer"
  handler = "lambda_function.lambda_handler"
  role = var.lambda_role_arn
  runtime = "python3.7"
  vpc_config {
    security_group_ids = [var.cluster_security_group_id]
    subnet_ids = data.aws_subnet_ids.lambda_vpc.ids
  }
  timeout = 30
  environment {
    variables = {
      "MOZART_URL": "https://${aws_instance.mozart.private_ip}/mozart",
      "JOB_QUEUE": "factotum-job_worker-small",
      "JOB_TYPE": local.hlss30_query_job_type,
      "JOB_RELEASE": var.pcm_branch,
      "MINUTES": var.hls_download_timer_trigger_frequency
    }
  }
}

resource "aws_cloudwatch_event_rule" "hlsl30_query_timer" {
  name = "${aws_lambda_function.hlsl30_query_timer.function_name}-Trigger"
  description = "Cloudwatch event to trigger the Data Subscriber Timer Lambda"
  schedule_expression = var.hlsl30_query_timer_trigger_frequency
  is_enabled = local.enable_timer
}

resource "aws_cloudwatch_event_target" "hlsl30_query_timer" {
  rule = aws_cloudwatch_event_rule.hlsl30_query_timer.name
  target_id = "Lambda"
  arn = aws_lambda_function.hlsl30_query_timer.arn
}

resource "aws_lambda_permission" "hlsl30_query_timer" {
  statement_id = aws_cloudwatch_event_rule.hlsl30_query_timer.name
  action = "lambda:InvokeFunction"
  principal = "events.amazonaws.com"
  source_arn = aws_cloudwatch_event_rule.hlsl30_query_timer.arn
  function_name = aws_lambda_function.hlsl30_query_timer.function_name
}

resource "aws_cloudwatch_log_group" "hlss30_query_timer" {
  depends_on = [aws_lambda_function.hlss30_query_timer]
  name = "/aws/lambda/${aws_lambda_function.hlss30_query_timer.function_name}"
  retention_in_days = var.lambda_log_retention_in_days
}

resource "aws_cloudwatch_event_rule" "hlss30_query_timer" {
  name = "${aws_lambda_function.hlss30_query_timer.function_name}-Trigger"
  description = "Cloudwatch event to trigger the Data Subscriber Timer Lambda"
<<<<<<< HEAD
  schedule_expression = var.data_query_timer_trigger_frequency
  is_enabled = false
  depends_on = [null_resource.install_pcm_and_pges]

=======
  schedule_expression = var.hlss30_query_timer_trigger_frequency
  is_enabled = local.enable_timer
>>>>>>> 509c9a7a
}

resource "aws_cloudwatch_event_target" "hlss30_query_timer" {
  rule = aws_cloudwatch_event_rule.hlss30_query_timer.name
  target_id = "Lambda"
  arn = aws_lambda_function.hlss30_query_timer.arn
}

resource "aws_lambda_permission" "hlss30_query_timer" {
  statement_id = aws_cloudwatch_event_rule.hlss30_query_timer.name
  action = "lambda:InvokeFunction"
  principal = "events.amazonaws.com"
  source_arn = aws_cloudwatch_event_rule.hlss30_query_timer.arn
  function_name = aws_lambda_function.hlss30_query_timer.function_name
}<|MERGE_RESOLUTION|>--- conflicted
+++ resolved
@@ -1207,11 +1207,7 @@
       #"    python ~/mozart/ops/opera-pcm/data_subscriber/create_hls_catalog.py",
       #"fi",
 
-<<<<<<< HEAD
-      # create data subscriber Elasticsearch index
-=======
       # create data subscriber Elasticsearch indexes
->>>>>>> 509c9a7a
       "if [ \"${local.delete_old_job_catalog}\" = true ]; then",
       "    python ~/mozart/ops/opera-pcm/data_subscriber/hls/delete_hls_catalog.py",
       "    python ~/mozart/ops/opera-pcm/data_subscriber/hls_spatial/delete_hls_spatial_catalog.py",
@@ -2040,15 +2036,10 @@
       "JOB_TYPE": local.hls_download_job_type,
       "JOB_RELEASE": var.pcm_branch,
       "ISL_BUCKET_NAME": local.isl_bucket,
-<<<<<<< HEAD
+      "ISL_STAGING_AREA": var.isl_staging_area
       "ISL_STAGING_AREA": var.isl_staging_area,
-      "USER_START_TIME": "",
-      "USER_END_TIME": "",
       "SMOKE_RUN": "true",
       "DRY_RUN": "true"
-=======
-      "ISL_STAGING_AREA": var.isl_staging_area
->>>>>>> 509c9a7a
     }
   }
 }
@@ -2063,14 +2054,10 @@
 resource "aws_cloudwatch_event_rule" "hls_download_timer" {
   name = "${aws_lambda_function.hls_download_timer.function_name}-Trigger"
   description = "Cloudwatch event to trigger the Data Subscriber Timer Lambda"
-<<<<<<< HEAD
-  schedule_expression = var.data_download_timer_trigger_frequency
+  schedule_expression = var.hls_download_timer_trigger_frequency
+  is_enabled = local.enable_timer
   is_enabled = false
   depends_on = [null_resource.install_pcm_and_pges]
-=======
-  schedule_expression = var.hls_download_timer_trigger_frequency
-  is_enabled = local.enable_timer
->>>>>>> 509c9a7a
 }
 
 resource "aws_cloudwatch_event_target" "hls_download_timer" {
@@ -2094,7 +2081,7 @@
   function_name = "${var.project}-${var.venue}-${local.counter}-hlsl30-query-timer"
   handler = "lambda_function.lambda_handler"
   role = var.lambda_role_arn
-  runtime = "python3.8"
+  runtime = "python3.7"
   vpc_config {
     security_group_ids = [var.cluster_security_group_id]
     subnet_ids = data.aws_subnet_ids.lambda_vpc.ids
@@ -2106,18 +2093,7 @@
       "JOB_QUEUE": "factotum-job_worker-small",
       "JOB_TYPE": local.hlsl30_query_job_type,
       "JOB_RELEASE": var.pcm_branch,
-<<<<<<< HEAD
-      "ISL_BUCKET_NAME": local.isl_bucket,
-      "ISL_STAGING_AREA": var.isl_staging_area,
-      "USER_START_TIME": "",
-      "USER_END_TIME": "",
-      "DOWNLOAD_JOB_QUEUE": "${var.project}-job_worker-small",
-      "CHUNK_SIZE": "2",
-      "SMOKE_RUN": "true",
-      "DRY_RUN": "true"
-=======
       "MINUTES": var.hls_download_timer_trigger_frequency
->>>>>>> 509c9a7a
     }
   }
 }
@@ -2133,7 +2109,7 @@
   function_name = "${var.project}-${var.venue}-${local.counter}-hlss30-query-timer"
   handler = "lambda_function.lambda_handler"
   role = var.lambda_role_arn
-  runtime = "python3.7"
+  runtime = "python3.8"
   vpc_config {
     security_group_ids = [var.cluster_security_group_id]
     subnet_ids = data.aws_subnet_ids.lambda_vpc.ids
@@ -2146,6 +2122,10 @@
       "JOB_TYPE": local.hlss30_query_job_type,
       "JOB_RELEASE": var.pcm_branch,
       "MINUTES": var.hls_download_timer_trigger_frequency
+      "DOWNLOAD_JOB_QUEUE": "${var.project}-job_worker-small",
+      "CHUNK_SIZE": "2",
+      "SMOKE_RUN": "true",
+      "DRY_RUN": "true"
     }
   }
 }
@@ -2154,7 +2134,8 @@
   name = "${aws_lambda_function.hlsl30_query_timer.function_name}-Trigger"
   description = "Cloudwatch event to trigger the Data Subscriber Timer Lambda"
   schedule_expression = var.hlsl30_query_timer_trigger_frequency
-  is_enabled = local.enable_timer
+  is_enabled = false
+  depends_on = [null_resource.install_pcm_and_pges]
 }
 
 resource "aws_cloudwatch_event_target" "hlsl30_query_timer" {
@@ -2180,15 +2161,9 @@
 resource "aws_cloudwatch_event_rule" "hlss30_query_timer" {
   name = "${aws_lambda_function.hlss30_query_timer.function_name}-Trigger"
   description = "Cloudwatch event to trigger the Data Subscriber Timer Lambda"
-<<<<<<< HEAD
-  schedule_expression = var.data_query_timer_trigger_frequency
+  schedule_expression = var.hlss30_query_timer_trigger_frequency
   is_enabled = false
   depends_on = [null_resource.install_pcm_and_pges]
-
-=======
-  schedule_expression = var.hlss30_query_timer_trigger_frequency
-  is_enabled = local.enable_timer
->>>>>>> 509c9a7a
 }
 
 resource "aws_cloudwatch_event_target" "hlss30_query_timer" {
